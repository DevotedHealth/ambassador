--- conflicted
+++ resolved
@@ -104,13 +104,8 @@
         self.manifest_envs += """
     - name: POLL_EVERY_SECS
       value: "0"
-<<<<<<< HEAD
-    - name: AMBASSADOR_UPDATE_MAPPING_STATUS
-      value: "false"
     - name: AMBASSADOR_FAST_VALIDATION
       value: "fast"
-=======
->>>>>>> 03411bc1
 """
 
         if self.debug_diagd:
