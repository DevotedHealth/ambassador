from kat.harness import Query, EDGE_STACK
from kat.utils import namespace_manifest

from abstract_tests import AmbassadorTest, ServiceType, HTTP
from selfsigned import TLSCerts

# STILL TO ADD:
# Host referencing a Secret in another namespace?
# Mappings without host attributes (infer via Host resource)
# Host where a TLSContext with the inferred name already exists

<<<<<<< HEAD
supports_per_host_insecure_action = False
=======
bug_single_insecure_action = False # Do all Hosts have to have the same insecure.action?
bug_forced_star = False            # Do we erroneously send replies in cleartext instead of TLS for unknown hosts?
bug_404_routes = False             # Do we erroneously send 404 responses directly instead of redirect-to-tls first?

>>>>>>> bb72b22c

class HostCRDSingle(AmbassadorTest):
    """
    HostCRDSingle: a single Host with a manually-configured TLS. Since the Host is handling the
    TLSContext, we expect both OSS and Edge Stack to redirect cleartext from 8080 to 8443 here.
    """
    target: ServiceType

    def init(self):
        self.edge_stack_cleartext_host = False
        self.target = HTTP()

    def manifests(self) -> str:
        return self.format('''
---
apiVersion: v1
kind: Secret
metadata:
  name: {self.name.k8s}-secret
  labels:
    kat-ambassador-id: {self.ambassador_id}
type: kubernetes.io/tls
data:
  tls.crt: '''+TLSCerts["localhost"].k8s_crt+'''
  tls.key: '''+TLSCerts["localhost"].k8s_key+'''
---
apiVersion: getambassador.io/v2
kind: Host
metadata:
  name: {self.name.k8s}-host
  labels:
    kat-ambassador-id: {self.ambassador_id}
spec:
  ambassador_id: [ {self.ambassador_id} ]
  hostname: {self.path.fqdn}
  acmeProvider:
    authority: none
  tlsSecret:
    name: {self.name.k8s}-secret
  selector:
    matchLabels:
      hostname: {self.path.fqdn}
---
apiVersion: getambassador.io/v2
kind: Mapping
metadata:
  name: {self.name.k8s}-target-mapping
  labels:
    hostname: {self.path.fqdn}
spec:
  ambassador_id: [ {self.ambassador_id} ]
  prefix: /target/
  service: {self.target.path.fqdn}
''') +  super().manifests()

    def scheme(self) -> str:
        return "https"

    def queries(self):
        yield Query(self.url("target/"), insecure=True)
        yield Query(self.url("target/", scheme="http"), expected=301)


class HostCRDNo8080(AmbassadorTest):
    """
    HostCRDNo8080: a single Host with manually-configured TLS that explicitly turns off redirection
    from 8080.
    """
    target: ServiceType

    def init(self):
        self.edge_stack_cleartext_host = False
        self.target = HTTP()

    def manifests(self) -> str:
        return self.format('''
---
apiVersion: v1
kind: Secret
metadata:
  name: {self.name.k8s}-secret
  labels:
    kat-ambassador-id: {self.ambassador_id}
type: kubernetes.io/tls
data:
  tls.crt: '''+TLSCerts["localhost"].k8s_crt+'''
  tls.key: '''+TLSCerts["localhost"].k8s_key+'''
---
apiVersion: getambassador.io/v2
kind: Host
metadata:
  name: {self.name.k8s}-host
  labels:
    kat-ambassador-id: {self.ambassador_id}
spec:
  ambassador_id: [ {self.ambassador_id} ]
  hostname: {self.path.fqdn}
  acmeProvider:
    authority: none
  tlsSecret:
    name: {self.name.k8s}-secret
  selector:
    matchLabels:
      hostname: {self.path.fqdn}
  requestPolicy:
    insecure:
      additionalPort: -1
---
apiVersion: getambassador.io/v2
kind: Mapping
metadata:
  name: {self.name.k8s}-target-mapping
  labels:
    hostname: {self.path.fqdn}
spec:
  ambassador_id: [ {self.ambassador_id} ]
  prefix: /target/
  service: {self.target.path.fqdn}
''') + super().manifests()

    def scheme(self) -> str:
        return "https"

    def queries(self):
        yield Query(self.url("target/"), insecure=True)

        if EDGE_STACK:
            yield Query(self.url("target/", scheme="http"), expected=404)
        else:
            yield Query(self.url("target/", scheme="http"), error=[ "EOF", "connection refused" ])


class HostCRDManualContext(AmbassadorTest):
    """
    A single Host with a manually-specified TLS secret and a manually-specified TLSContext,
    too. Since the Host is _not_ handling the TLSContext, we do _not_ expect automatic redirection
    on port 8080.
    """
    target: ServiceType

    def init(self):
        self.edge_stack_cleartext_host = False

        self.target = HTTP()

    def manifests(self) -> str:
        return self.format('''
---
apiVersion: v1
kind: Secret
metadata:
  name: {self.path.k8s}-manual-secret
  labels:
    kat-ambassador-id: {self.ambassador_id}
type: kubernetes.io/tls
data:
  tls.crt: '''+TLSCerts["localhost"].k8s_crt+'''
  tls.key: '''+TLSCerts["localhost"].k8s_key+'''
---
apiVersion: getambassador.io/v2
kind: Host
metadata:
  name: {self.path.k8s}-manual-host
  labels:
    kat-ambassador-id: {self.ambassador_id}
spec:
  ambassador_id: [ {self.ambassador_id} ]
  hostname: {self.path.fqdn}
  acmeProvider:
    authority: none
  selector:
    matchLabels:
      hostname: {self.path.k8s}-manual-hostname
  tlsSecret:
    name: {self.path.k8s}-manual-secret
---
apiVersion: getambassador.io/v2
kind: TLSContext
metadata:
  name: {self.path.k8s}-manual-host-context
  labels:
    kat-ambassador-id: {self.ambassador_id}
spec:
  ambassador_id: [ {self.ambassador_id} ]
  hosts:
  - {self.path.fqdn}
  secret: {self.path.k8s}-manual-secret
  min_tls_version: v1.2
  max_tls_version: v1.3
---
apiVersion: getambassador.io/v2
kind: Mapping
metadata:
  name: {self.path.k8s}-target-mapping
  labels:
    hostname: {self.path.k8s}-manual-hostname
spec:
  ambassador_id: [ {self.ambassador_id} ]
  prefix: /target/
  service: {self.target.path.fqdn}
''') + super().manifests()

    def scheme(self) -> str:
        return "https"

    def queries(self):
        yield Query(self.url("target/"), insecure=True,
                    minTLSv="v1.2", maxTLSv="v1.3")

        yield Query(self.url("target/"), insecure=True,
                    minTLSv="v1.0",  maxTLSv="v1.0",
                    error=["tls: server selected unsupported protocol version 303",
                           "tls: no supported versions satisfy MinVersion and MaxVersion",
                           "tls: protocol version not supported"])

        if EDGE_STACK:
            yield Query(self.url("target/", scheme="http"), expected=404)
        else:
            yield Query(self.url("target/", scheme="http"), error=[ "EOF", "connection refused" ])


class HostCRDSeparateTLSContext(AmbassadorTest):
    target: ServiceType

    def init(self):
        self.edge_stack_cleartext_host = False
        self.target = HTTP()

    def manifests(self) -> str:
        return self.format('''
---
apiVersion: v1
kind: Secret
metadata:
  name: {self.name.k8s}-secret
  labels:
    kat-ambassador-id: {self.ambassador_id}
type: kubernetes.io/tls
data:
  tls.crt: '''+TLSCerts["localhost"].k8s_crt+'''
  tls.key: '''+TLSCerts["localhost"].k8s_key+'''
---
apiVersion: getambassador.io/v2
kind: Host
metadata:
  name: {self.path.k8s}-manual-host-separate
  labels:
    kat-ambassador-id: {self.ambassador_id}
spec:
  ambassador_id: [ {self.ambassador_id} ]
  hostname: {self.path.fqdn}
  acmeProvider:
    authority: none
  selector:
    matchLabels:
      hostname: {self.path.fqdn}
  tlsSecret:
    name: {self.name.k8s}-secret
  tlsContext:
    name: {self.path.k8s}-separate-tls-context
---
apiVersion: getambassador.io/v2
kind: TLSContext
metadata:
  name: {self.path.k8s}-separate-tls-context
  labels:
    kat-ambassador-id: {self.ambassador_id}
spec:
  ambassador_id: [ {self.ambassador_id} ]
  secret: {self.name.k8s}-secret
  min_tls_version: v1.2
  max_tls_version: v1.3
---
apiVersion: getambassador.io/v2
kind: Mapping
metadata:
  name: {self.path.k8s}-target-mapping-separate
  labels:
    hostname: {self.path.fqdn}
spec:
  ambassador_id: [ {self.ambassador_id} ]
  prefix: /target/
  service: {self.target.path.fqdn}
''') + super().manifests()

    def scheme(self) -> str:
        return "https"

    def queries(self):
        yield Query(self.url("target/"), insecure=True,
                    minTLSv="v1.2", maxTLSv="v1.3")

        yield Query(self.url("target/"), insecure=True,
                    minTLSv="v1.0",  maxTLSv="v1.0",
                    error=["tls: server selected unsupported protocol version 303",
                           "tls: no supported versions satisfy MinVersion and MaxVersion",
                           "tls: protocol version not supported"])


class HostCRDTLSConfig(AmbassadorTest):
    target: ServiceType

    def init(self):
        self.edge_stack_cleartext_host = False
        self.target = HTTP()

    def manifests(self) -> str:
        return self.format('''
---
apiVersion: v1
kind: Secret
metadata:
  name: {self.name.k8s}-secret
  labels:
    kat-ambassador-id: {self.ambassador_id}
type: kubernetes.io/tls
data:
  tls.crt: '''+TLSCerts["localhost"].k8s_crt+'''
  tls.key: '''+TLSCerts["localhost"].k8s_key+'''
---
apiVersion: getambassador.io/v2
kind: Host
metadata:
  name: {self.path.k8s}-manual-host-tls
  labels:
    kat-ambassador-id: {self.ambassador_id}
spec:
  ambassador_id: [ {self.ambassador_id} ]
  hostname: {self.path.fqdn}
  acmeProvider:
    authority: none
  selector:
    matchLabels:
      hostname: {self.path.fqdn}
  tlsSecret:
    name: {self.name.k8s}-secret
  tls:
    min_tls_version: v1.2
    max_tls_version: v1.3
---
apiVersion: getambassador.io/v2
kind: Mapping
metadata:
  name: {self.path.k8s}-target-mapping
  labels:
    hostname: {self.path.fqdn}
spec:
  ambassador_id: [ {self.ambassador_id} ]
  prefix: /target/
  service: {self.target.path.fqdn}
''') + super().manifests()

    def scheme(self) -> str:
        return "https"

    def queries(self):
        yield Query(self.url("target/"), insecure=True,
                    minTLSv="v1.2", maxTLSv="v1.3")

        yield Query(self.url("target/"), insecure=True,
                    minTLSv="v1.0",  maxTLSv="v1.0",
                    error=["tls: server selected unsupported protocol version 303",
                           "tls: no supported versions satisfy MinVersion and MaxVersion",
                           "tls: protocol version not supported"])


class HostCRDClearText(AmbassadorTest):
    """
    A single Host specifying cleartext only. Since it's just cleartext, no redirection comes
    into play.
    """
    target: ServiceType

    def init(self):
        self.edge_stack_cleartext_host = False
        self.target = HTTP()

    def manifests(self) -> str:
        return self.format('''
---
apiVersion: getambassador.io/v2
kind: Host
metadata:
  name: {self.path.k8s}-cleartext-host
  labels:
    kat-ambassador-id: {self.ambassador_id}
spec:
  ambassador_id: [ {self.ambassador_id} ]
  hostname: {self.path.fqdn}
  acmeProvider:
    authority: none
  selector:
    matchLabels:
      hostname: {self.path.k8s}-host-cleartext
  requestPolicy:
    insecure: 
      action: Route
---
apiVersion: getambassador.io/v2
kind: Mapping
metadata:
  name: {self.path.k8s}-cleartext-target-mapping
  labels:
    hostname: {self.path.k8s}-host-cleartext
spec:
  ambassador_id: [ {self.ambassador_id} ]
  prefix: /target/
  service: {self.target.path.fqdn}
''') + super().manifests()

    def scheme(self) -> str:
        return "http"

    def queries(self):
        yield Query(self.url("target/"), insecure=True)
        yield Query(self.url("target/", scheme="https"),
                    error=[ "EOF", "connection refused" ])


class HostCRDDouble(AmbassadorTest):
    """
    HostCRDDouble: two Hosts with manually-configured TLS secrets, and Mappings specifying host matches.
    Since the Hosts are handling TLSContexts, we expect both OSS and Edge Stack to redirect cleartext
    from 8080 to 8443 here.

    XXX In the future, the hostname matches should be unnecessary, as it should use
    metadata.labels.hostname.
    """
    target1: ServiceType
    target2: ServiceType
    target3: ServiceType
    targetshared: ServiceType

    def init(self):
        self.edge_stack_cleartext_host = False
        self.target1 = HTTP(name="target1")
        self.target2 = HTTP(name="target2")
        self.target3 = HTTP(name="target3")
        self.targetshared = HTTP(name="targetshared")

    def manifests(self) -> str:
        return self.format('''
---
apiVersion: getambassador.io/v2
kind: Host
metadata:
  name: {self.path.k8s}-host-1
  labels:
    kat-ambassador-id: {self.ambassador_id}
spec:
  ambassador_id: [ {self.ambassador_id} ]
  hostname: tls-context-host-1
  acmeProvider:
    authority: none
  selector:
    matchLabels:
      hostname: tls-context-host-1
  tlsSecret:
    name: {self.path.k8s}-test-tlscontext-secret-1
  requestPolicy:
    insecure:
      action: Route
---
apiVersion: v1
kind: Secret
metadata:
  name: {self.path.k8s}-test-tlscontext-secret-1
  labels:
    kat-ambassador-id: {self.ambassador_id}
type: kubernetes.io/tls
data:
  tls.crt: '''+TLSCerts["tls-context-host-1"].k8s_crt+'''
  tls.key: '''+TLSCerts["tls-context-host-1"].k8s_key+'''
---
apiVersion: getambassador.io/v2
kind: Mapping
metadata:
  name: {self.path.k8s}-host-1-mapping
  labels:
    hostname: tls-context-host-1
    kat-ambassador-id: {self.ambassador_id}
spec:
  ambassador_id: [ {self.ambassador_id} ]
  host: "tls-context-host-1"
  prefix: /target-1/
  service: {self.target1.path.fqdn}

---
apiVersion: getambassador.io/v2
kind: Host
metadata:
  name: {self.path.k8s}-host-2
  labels:
    kat-ambassador-id: {self.ambassador_id}
spec:
  ambassador_id: [ {self.ambassador_id} ]
  hostname: tls-context-host-2
  acmeProvider:
    authority: none
  selector:
    matchLabels:
      hostname: tls-context-host-2
  tlsSecret:
    name: {self.path.k8s}-test-tlscontext-secret-2
  requestPolicy:
    insecure:
      action: Redirect
---
apiVersion: v1
kind: Secret
metadata:
  name: {self.path.k8s}-test-tlscontext-secret-2
  labels:
    kat-ambassador-id: {self.ambassador_id}
type: kubernetes.io/tls
data:
  tls.crt: '''+TLSCerts["tls-context-host-2"].k8s_crt+'''
  tls.key: '''+TLSCerts["tls-context-host-2"].k8s_key+'''
---
apiVersion: getambassador.io/v2
kind: Mapping
metadata:
  name: {self.path.k8s}-host-2-mapping
  labels:
    hostname: tls-context-host-2
    kat-ambassador-id: {self.ambassador_id}
spec:
  ambassador_id: [ {self.ambassador_id} ]
  host: "tls-context-host-2"
  prefix: /target-2/
  service: {self.target2.path.fqdn}

---
apiVersion: getambassador.io/v2
kind: Host
metadata:
  name: {self.path.k8s}-host-3
  labels:
    kat-ambassador-id: {self.ambassador_id}
spec:
  ambassador_id: [ {self.ambassador_id} ]
  hostname: ambassador.example.com
  acmeProvider:
    authority: none
  selector:
    matchLabels:
      hostname: ambassador.example.com
  tlsSecret:
    name: {self.path.k8s}-test-tlscontext-secret-3
  requestPolicy:
    insecure:
      action: Reject
---
apiVersion: v1
kind: Secret
metadata:
  name: {self.path.k8s}-test-tlscontext-secret-3
  labels:
    kat-ambassador-id: {self.ambassador_id}
type: kubernetes.io/tls
data:
  tls.crt: '''+TLSCerts["ambassador.example.com"].k8s_crt+'''
  tls.key: '''+TLSCerts["ambassador.example.com"].k8s_key+'''
---
apiVersion: getambassador.io/v2
kind: Mapping
metadata:
  name: {self.path.k8s}-host-3-mapping
  labels:
    hostname: ambassador.example.com
    kat-ambassador-id: {self.ambassador_id}
spec:
  ambassador_id: [ {self.ambassador_id} ]
  host: "ambassador.example.com"
  prefix: /target-3/
  service: {self.target3.path.fqdn}
---
# Add a bogus ACME mapping so that we can distinguish "invalid
# challenge" from "rejected".
apiVersion: getambassador.io/v2
kind: Mapping
metadata:
  name: {self.path.k8s}-host-3-acme
  labels:
    hostname: ambassador.example.com
    kat-ambassador-id: {self.ambassador_id}
spec:
  ambassador_id: [ {self.ambassador_id} ]
  host: "ambassador.example.com"
  prefix: /.well-known/acme-challenge/
  service: {self.target3.path.fqdn}

---
apiVersion: getambassador.io/v2
kind: Mapping
metadata:
  name: {self.path.k8s}-host-shared-mapping
  labels:
    kat-ambassador-id: {self.ambassador_id}
spec:
  ambassador_id: [ {self.ambassador_id} ]
  prefix: /target-shared/
  service: {self.targetshared.path.fqdn}
''') + super().manifests()

    def scheme(self) -> str:
        return "https"

    def queries(self):
        # 0: Get some info from diagd for self.check() to inspect
        yield Query(self.url("ambassador/v0/diag/?json=true&filter=errors"),
                    headers={"Host": "tls-context-host-1" },
                    insecure=True,
                    sni=True)

        # 1-5: Host #1 - TLS
        yield Query(self.url("target-1/", scheme="https"), headers={"Host": "tls-context-host-1"}, insecure=True, sni=True,
                    expected=200)
        yield Query(self.url("target-2/", scheme="https"), headers={"Host": "tls-context-host-1"}, insecure=True, sni=True,
                    expected=404)
        yield Query(self.url("target-3/", scheme="https"), headers={"Host": "tls-context-host-1"}, insecure=True, sni=True,
                    expected=404)
        yield Query(self.url("target-shared/", scheme="https"), headers={"Host": "tls-context-host-1"}, insecure=True, sni=True,
                    expected=200)
        yield Query(self.url(".well-known/acme-challenge/foo", scheme="https"), headers={"Host": "tls-context-host-1"}, insecure=True, sni=True,
                    expected=404)
        # 6-10: Host #1 - cleartext (action: Route)
        yield Query(self.url("target-1/", scheme="http"), headers={"Host": "tls-context-host-1"},
                    expected=200)
        yield Query(self.url("target-2/", scheme="http"), headers={"Host": "tls-context-host-1"},
                    expected=404)
        yield Query(self.url("target-3/", scheme="http"), headers={"Host": "tls-context-host-1"},
                    expected=404)
        yield Query(self.url("target-shared/", scheme="http"), headers={"Host": "tls-context-host-1"},
                    expected=200)
        yield Query(self.url(".well-known/acme-challenge/foo", scheme="http"), headers={"Host": "tls-context-host-1"},
                    expected=404)

        # 11-15: Host #2 - TLS
        yield Query(self.url("target-1/", scheme="https"), headers={"Host": "tls-context-host-2"}, insecure=True, sni=True,
                    expected=404)
        yield Query(self.url("target-2/", scheme="https"), headers={"Host": "tls-context-host-2"}, insecure=True, sni=True,
                    expected=200)
        yield Query(self.url("target-3/", scheme="https"), headers={"Host": "tls-context-host-2"}, insecure=True, sni=True,
                    expected=404)
        yield Query(self.url("target-shared/", scheme="https"), headers={"Host": "tls-context-host-2"}, insecure=True, sni=True,
                    expected=200)
        yield Query(self.url(".well-known/acme-challenge/foo", scheme="https"), headers={"Host": "tls-context-host-2"}, insecure=True, sni=True,
                    expected=404)
        # 16-20: Host #2 - cleartext (action: Redirect)
        yield Query(self.url("target-1/", scheme="http"), headers={"Host": "tls-context-host-2"},
                    expected=(404 if bug_single_insecure_action else 301))
        yield Query(self.url("target-2/", scheme="http"), headers={"Host": "tls-context-host-2"},
                    expected=(200 if bug_single_insecure_action else 301))
        yield Query(self.url("target-3/", scheme="http"), headers={"Host": "tls-context-host-2"},
                    expected=(404 if bug_single_insecure_action else 301))
        yield Query(self.url("target-shared/", scheme="http"), headers={"Host": "tls-context-host-2"},
                    expected=(200 if bug_single_insecure_action else 301))
        yield Query(self.url(".well-known/acme-challenge/foo", scheme="http"), headers={"Host": "tls-context-host-2"},
                    expected=404)

        # 21-25: Host #3 - TLS
        yield Query(self.url("target-1/", scheme="https"), headers={"Host": "ambassador.example.com"}, insecure=True, sni=True,
                    expected=404)
        yield Query(self.url("target-2/", scheme="https"), headers={"Host": "ambassador.example.com"}, insecure=True, sni=True,
                    expected=404)
        yield Query(self.url("target-3/", scheme="https"), headers={"Host": "ambassador.example.com"}, insecure=True, sni=True,
                    expected=200)
        yield Query(self.url("target-shared/", scheme="https"), headers={"Host": "ambassador.example.com"}, insecure=True, sni=True,
                    expected=200)
        yield Query(self.url(".well-known/acme-challenge/foo", scheme="https"), headers={"Host": "ambassador.example.com"}, insecure=True, sni=True,
                    expected=200)
        # 26-30: Host #3 - cleartext (action: Reject)
        yield Query(self.url("target-1/", scheme="http"), headers={"Host": "ambassador.example.com"},
                    expected=404)
        yield Query(self.url("target-2/", scheme="http"), headers={"Host": "ambassador.example.com"},
                    expected=404)
        yield Query(self.url("target-3/", scheme="http"), headers={"Host": "ambassador.example.com"},
                    expected=(200 if bug_single_insecure_action else 404))
        yield Query(self.url("target-shared/", scheme="http"), headers={"Host": "ambassador.example.com"},
                    expected=(200 if bug_single_insecure_action else 404))
        yield Query(self.url(".well-known/acme-challenge/foo", scheme="http"), headers={"Host": "ambassador.example.com"},
                    expected=200)

    def check(self):
        # XXX Ew. If self.results[0].json is empty, the harness won't convert it to a response.
        errors = self.results[0].json or []
        num_errors = len(errors)
        assert num_errors == 0, "expected 0 errors, got {} -\n{}".format(num_errors, errors)

        idx = 0

        for result in self.results:
            if result.status == 200 and result.query.headers and result.tls:
                host_header = result.query.headers['Host']
                tls_common_name = result.tls[0]['Subject']['CommonName']

                assert host_header == tls_common_name, "test %d wanted CN %s, but got %s" % (idx, host_header, tls_common_name)

            idx += 1

    def requirements(self):
        # We're replacing super()'s requirements deliberately here. Without a Host header they can't work.
        yield ("url", Query(self.url("ambassador/v0/check_ready"), headers={"Host": "tls-context-host-1"}, insecure=True, sni=True))
        yield ("url", Query(self.url("ambassador/v0/check_alive"), headers={"Host": "tls-context-host-1"}, insecure=True, sni=True))
        yield ("url", Query(self.url("ambassador/v0/check_ready"), headers={"Host": "tls-context-host-2"}, insecure=True, sni=True))
        yield ("url", Query(self.url("ambassador/v0/check_alive"), headers={"Host": "tls-context-host-2"}, insecure=True, sni=True))


class HostCRDWildcards(AmbassadorTest):
    """This test could be expanded to include more scenarios, like testing
    handling of precedence between suffix-match host globs and
    prefix-match host-globs.  But this is a solid start.

    """
    target: ServiceType

    def init(self):
        self.target = HTTP()

    def manifests(self) -> str:
        return self.format('''
---
apiVersion: getambassador.io/v2
kind: Host
metadata:
  name: {self.path.k8s}-wc
  labels:
    kat-ambassador-id: {self.ambassador_id}
spec:
  ambassador_id: [ {self.ambassador_id} ]
  hostname: "*"
  acmeProvider:
    authority: none
  selector:
    matchLabels:
      hostname: "wc"
  tlsSecret:
    name: {self.path.k8s}-tls
---
apiVersion: getambassador.io/v2
kind: Host
metadata:
  name: {self.path.k8s}-wc.domain.com
  labels:
    kat-ambassador-id: {self.ambassador_id}
spec:
  ambassador_id: [ {self.ambassador_id} ]
  hostname: "*.domain.com"
  acmeProvider:
    authority: none
  selector:
    matchLabels:
      hostname: "wc.domain.com"
  tlsSecret:
    name: {self.path.k8s}-tls
  requestPolicy:
    insecure:
      action: Route
---
apiVersion: getambassador.io/v2
kind: Host
metadata:
  name: {self.path.k8s}-a.domain.com
  labels:
    kat-ambassador-id: {self.ambassador_id}
spec:
  ambassador_id: [ {self.ambassador_id} ]
  hostname: "a.domain.com"
  acmeProvider:
    authority: none
  selector:
    matchLabels:
      hostname: "a.domain.com"
  tlsSecret:
    name: {self.path.k8s}-tls
---
apiVersion: v1
kind: Secret
metadata:
  name: {self.path.k8s}-tls
  labels:
    kat-ambassador-id: {self.ambassador_id}
type: kubernetes.io/tls
data:
  tls.crt: '''+TLSCerts["a.domain.com"].k8s_crt+'''
  tls.key: '''+TLSCerts["a.domain.com"].k8s_key+'''
---
apiVersion: getambassador.io/v2
kind: Mapping
metadata:
  name: {self.path.k8s}
  labels:
    kat-ambassador-id: {self.ambassador_id}
spec:
  ambassador_id: [ {self.ambassador_id} ]
  prefix: /foo
  service: {self.target.path.fqdn}
''') + super().manifests()

    def queries(self):
        insecure_base = {
            'url': self.url('foo', scheme='http'),
        }
        secure_base = {
            'url': self.url('foo', scheme='https'),
            'ca_cert': TLSCerts["*.domain.com"].pubcert,
            'sni': True,
        }

        yield Query(**secure_base, headers={'Host': 'a.domain.com'}, expected=200)  # Host=a.domain.com
        yield Query(**secure_base, headers={'Host': 'wc.domain.com'}, expected=200) # Host=*.domain.com
        yield Query(**secure_base, headers={'Host': '127.0.0.1'}, expected=200)     # Host=*

        yield Query(**insecure_base, headers={'Host': 'a.domain.com'}, expected=301)  # Host=a.domain.com
        yield Query(**insecure_base, headers={'Host': 'wc.domain.com'},               # Host=*.domain.com
                    expected=(301 if bug_single_insecure_action else 200))
        yield Query(**insecure_base, headers={'Host': '127.0.0.1'}, expected=301)     # Host=*

    def scheme(self) -> str:
        return "https"

    def requirements(self):
        for r in super().requirements():
            query = r[1]
            query.headers={"Host": "127.0.0.1"}
            query.sni = True  # Use query.headers["Host"] instead of urlparse(query.url).hostname for SNI
            query.ca_cert = TLSCerts["*.domain.com"].pubcert
            yield (r[0], query)


class HostCRDClientCertCrossNamespace(AmbassadorTest):
    target: ServiceType

    def init(self):
        self.target = HTTP()

    def manifests(self) -> str:
        # All of the things referenced from a Host have a '.' in their
        # name, to make sure that Ambassador is correctly interpreting
        # the '.' as a namespace-separator (or not).  Because most of
        # the references are core.v1.LocalObjectReferences, the '.' is
        # not taken as a namespace-separator, but it is for the
        # tls.ca_secret.  And for ca_secret we still put the '.' in
        # the name so that we check that it's choosing the correct '.'
        # as the separator.
        return namespace_manifest("alt-namespace") + self.format('''
---
apiVersion: getambassador.io/v2
kind: Host
metadata:
  name: {self.path.k8s}
  labels:
    kat-ambassador-id: {self.ambassador_id}
spec:
  ambassador_id: [ {self.ambassador_id} ]
  hostname: ambassador.example.com
  acmeProvider:
    authority: none
  tlsSecret:
    name: {self.path.k8s}.server
  tls:
    # ca_secret supports cross-namespace references, so test it
    ca_secret: {self.path.k8s}.ca.alt-namespace
    cert_required: true
---
apiVersion: v1
kind: Secret
metadata:
  name: {self.path.k8s}.ca
  namespace: alt-namespace
  labels:
    kat-ambassador-id: {self.ambassador_id}
type: kubernetes.io/tls
data:
  tls.crt: '''+TLSCerts["master.datawire.io"].k8s_crt+'''
  tls.key: ""
---
apiVersion: v1
kind: Secret
metadata:
  name: {self.path.k8s}.server
  labels:
    kat-ambassador-id: {self.ambassador_id}
type: kubernetes.io/tls
data:
  tls.crt: '''+TLSCerts["ambassador.example.com"].k8s_crt+'''
  tls.key: '''+TLSCerts["ambassador.example.com"].k8s_key+'''
---
apiVersion: getambassador.io/v2
kind: Mapping
metadata:
  name: {self.path.k8s}
  labels:
    kat-ambassador-id: {self.ambassador_id}
spec:
  ambassador_id: [ {self.ambassador_id} ]
  prefix: /
  service: {self.target.path.fqdn}
''') +  super().manifests()

    def scheme(self) -> str:
        return "https"

    def queries(self):
        base = {
            'url': self.url(""),
            'ca_cert': TLSCerts["master.datawire.io"].pubcert,
            'headers': {"Host": "ambassador.example.com"},
            'sni': True,  # Use query.headers["Host"] instead of urlparse(query.url).hostname for SNI
        }

        yield Query(**base,
                    client_crt=TLSCerts["presto.example.com"].pubcert,
                    client_key=TLSCerts["presto.example.com"].privkey)

        # Check that it requires the client cert.
        #
        # In TLS < 1.3, there's not a dedicated alert code for "the client forgot to include a certificate",
        # so we get a generic alert=40 ("handshake_failure").
        yield Query(**base, maxTLSv="v1.2", error="tls: handshake failure")
        # TLS 1.3 added a dedicated alert=116 ("certificate_required") for that scenario.
        yield Query(**base, minTLSv="v1.3", error="tls: certificate required")

        # Check that it's validating the client cert against the CA cert.
        yield Query(**base,
                    client_crt=TLSCerts["localhost"].pubcert,
                    client_key=TLSCerts["localhost"].privkey,
                    maxTLSv="v1.2", error="tls: handshake failure")

    def requirements(self):
        for r in super().requirements():
            query = r[1]
            query.headers={"Host": "ambassador.example.com"}
            query.sni = True  # Use query.headers["Host"] instead of urlparse(query.url).hostname for SNI
            query.ca_cert = TLSCerts["master.datawire.io"].pubcert
            query.client_cert = TLSCerts["presto.example.com"].pubcert
            query.client_key = TLSCerts["presto.example.com"].privkey
            yield (r[0], query)

class HostCRDClientCertSameNamespace(AmbassadorTest):
    target: ServiceType

    def init(self):
        self.target = HTTP()

    def manifests(self) -> str:
        # Same as HostCRDClientCertCrossNamespace, all of the things
        # referenced by a Host have a '.' in their name; except
        # (unlike HostCRDClientCertCrossNamespace) the ca_secret
        # doesn't, so that we can check that it chooses the correct
        # namespace when a ".{namespace}" suffix isn't specified.
        return namespace_manifest("alt2-namespace") + self.format('''
---
apiVersion: getambassador.io/v2
kind: Host
metadata:
  name: {self.path.k8s}
  namespace: alt2-namespace
  labels:
    kat-ambassador-id: {self.ambassador_id}
spec:
  ambassador_id: [ {self.ambassador_id} ]
  hostname: ambassador.example.com
  acmeProvider:
    authority: none
  tlsSecret:
    name: {self.path.k8s}.server
  tls:
    # ca_secret supports cross-namespace references, so test it
    ca_secret: {self.path.k8s}-ca
    cert_required: true
---
apiVersion: v1
kind: Secret
metadata:
  name: {self.path.k8s}-ca
  namespace: alt2-namespace
  labels:
    kat-ambassador-id: {self.ambassador_id}
type: kubernetes.io/tls
data:
  tls.crt: '''+TLSCerts["master.datawire.io"].k8s_crt+'''
  tls.key: ""
---
apiVersion: v1
kind: Secret
metadata:
  name: {self.path.k8s}.server
  namespace: alt2-namespace
  labels:
    kat-ambassador-id: {self.ambassador_id}
type: kubernetes.io/tls
data:
  tls.crt: '''+TLSCerts["ambassador.example.com"].k8s_crt+'''
  tls.key: '''+TLSCerts["ambassador.example.com"].k8s_key+'''
---
apiVersion: getambassador.io/v2
kind: Mapping
metadata:
  name: {self.path.k8s}
  labels:
    kat-ambassador-id: {self.ambassador_id}
spec:
  ambassador_id: [ {self.ambassador_id} ]
  prefix: /
  service: {self.target.path.fqdn}
''') +  super().manifests()

    def scheme(self) -> str:
        return "https"

    def queries(self):
        base = {
            'url': self.url(""),
            'ca_cert': TLSCerts["master.datawire.io"].pubcert,
            'headers': {"Host": "ambassador.example.com"},
            'sni': True,  # Use query.headers["Host"] instead of urlparse(query.url).hostname for SNI
        }

        yield Query(**base,
                    client_crt=TLSCerts["presto.example.com"].pubcert,
                    client_key=TLSCerts["presto.example.com"].privkey)

        # Check that it requires the client cert.
        #
        # In TLS < 1.3, there's not a dedicated alert code for "the client forgot to include a certificate",
        # so we get a generic alert=40 ("handshake_failure").
        yield Query(**base, maxTLSv="v1.2", error="tls: handshake failure")
        # TLS 1.3 added a dedicated alert=116 ("certificate_required") for that scenario.
        yield Query(**base, minTLSv="v1.3", error="tls: certificate required")

        # Check that it's validating the client cert against the CA cert.
        yield Query(**base,
                    client_crt=TLSCerts["localhost"].pubcert,
                    client_key=TLSCerts["localhost"].privkey,
                    maxTLSv="v1.2", error="tls: handshake failure")

    def requirements(self):
        for r in super().requirements():
            query = r[1]
            query.headers={"Host": "ambassador.example.com"}
            query.sni = True  # Use query.headers["Host"] instead of urlparse(query.url).hostname for SNI
            query.ca_cert = TLSCerts["master.datawire.io"].pubcert
            query.client_cert = TLSCerts["presto.example.com"].pubcert
            query.client_key = TLSCerts["presto.example.com"].privkey
            yield (r[0], query)


class HostCRDRootRedirectCongratulations(AmbassadorTest):

    def manifests(self) -> str:
        return self.format('''
---
apiVersion: getambassador.io/v2
kind: Host
metadata:
  name: {self.path.k8s}
  labels:
    kat-ambassador-id: {self.ambassador_id}
spec:
  ambassador_id: [ {self.ambassador_id} ]
  hostname: tls-context-host-1
  acmeProvider:
    authority: none
  selector:
    matchLabels:
      hostname: tls-context-host-1
  tlsSecret:
    name: {self.path.k8s}-test-tlscontext-secret-1
  requestPolicy:
    insecure:
      action: Redirect
---
apiVersion: v1
kind: Secret
metadata:
  name: {self.path.k8s}-test-tlscontext-secret-1
  labels:
    kat-ambassador-id: {self.ambassador_id}
type: kubernetes.io/tls
data:
  tls.crt: '''+TLSCerts["tls-context-host-1"].k8s_crt+'''
  tls.key: '''+TLSCerts["tls-context-host-1"].k8s_key+'''
''') + super().manifests()

    def scheme(self) -> str:
        return "https"

    def queries(self):
        yield Query(self.url("", scheme="http"), headers={"Host": "tls-context-host-1"},
                    expected=(404 if EDGE_STACK else 301))
        yield Query(self.url("other", scheme="http"), headers={"Host": "tls-context-host-1"},
                    expected=(404 if bug_404_routes else 301))

        yield Query(self.url("", scheme="https"), headers={"Host": "tls-context-host-1"}, ca_cert=TLSCerts["tls-context-host-1"].pubcert, sni=True,
                    expected=404)
        yield Query(self.url("other", scheme="https"), headers={"Host": "tls-context-host-1"}, ca_cert=TLSCerts["tls-context-host-1"].pubcert, sni=True,
                    expected=404)

    def requirements(self):
        for r in super().requirements():
            query = r[1]
            query.headers={"Host": "tls-context-host-1"}
            query.sni = True  # Use query.headers["Host"] instead of urlparse(query.url).hostname for SNI
            query.ca_cert = TLSCerts["tls-context-host-1"].pubcert
            yield (r[0], query)


class HostCRDRootRedirectSlashMapping(AmbassadorTest):
    target: ServiceType

    def init(self):
        self.target = HTTP()

    def manifests(self) -> str:
        return self.format('''
---
apiVersion: getambassador.io/v2
kind: Host
metadata:
  name: {self.path.k8s}
  labels:
    kat-ambassador-id: {self.ambassador_id}
spec:
  ambassador_id: [ {self.ambassador_id} ]
  hostname: tls-context-host-1
  acmeProvider:
    authority: none
  selector:
    matchLabels:
      hostname: {self.path.fqdn}
  tlsSecret:
    name: {self.path.k8s}-test-tlscontext-secret-1
  requestPolicy:
    insecure:
      action: Redirect
---
apiVersion: v1
kind: Secret
metadata:
  name: {self.path.k8s}-test-tlscontext-secret-1
  labels:
    kat-ambassador-id: {self.ambassador_id}
type: kubernetes.io/tls
data:
  tls.crt: '''+TLSCerts["tls-context-host-1"].k8s_crt+'''
  tls.key: '''+TLSCerts["tls-context-host-1"].k8s_key+'''
---
apiVersion: getambassador.io/v2
kind: Mapping
metadata:
  name: {self.name.k8s}-target-mapping
  labels:
    hostname: {self.path.fqdn}
spec:
  ambassador_id: [ {self.ambassador_id} ]
  prefix: /
  service: {self.target.path.fqdn}
''') + super().manifests()

    def scheme(self) -> str:
        return "https"

    def queries(self):
        yield Query(self.url("", scheme="http"), headers={"Host": "tls-context-host-1"},
                    expected=301)
        yield Query(self.url("other", scheme="http"), headers={"Host": "tls-context-host-1"},
                    expected=301)

        yield Query(self.url("", scheme="https"), headers={"Host": "tls-context-host-1"}, ca_cert=TLSCerts["tls-context-host-1"].pubcert, sni=True,
                    expected=200)
        yield Query(self.url("other", scheme="https"), headers={"Host": "tls-context-host-1"}, ca_cert=TLSCerts["tls-context-host-1"].pubcert, sni=True,
                    expected=200)

    def requirements(self):
        for r in super().requirements():
            query = r[1]
            query.headers={"Host": "tls-context-host-1"}
            query.sni = True  # Use query.headers["Host"] instead of urlparse(query.url).hostname for SNI
            query.ca_cert = TLSCerts["tls-context-host-1"].pubcert
            yield (r[0], query)


class HostCRDRootRedirectRE2Mapping(AmbassadorTest):
    target: ServiceType

    def init(self):
        self.target = HTTP()

    def manifests(self) -> str:
        return self.format('''
---
apiVersion: getambassador.io/v2
kind: Host
metadata:
  name: {self.path.k8s}
  labels:
    kat-ambassador-id: {self.ambassador_id}
spec:
  ambassador_id: [ {self.ambassador_id} ]
  hostname: tls-context-host-1
  acmeProvider:
    authority: none
  selector:
    matchLabels:
      hostname: {self.path.fqdn}
  tlsSecret:
    name: {self.path.k8s}-test-tlscontext-secret-1
  requestPolicy:
    insecure:
      action: Redirect
---
apiVersion: v1
kind: Secret
metadata:
  name: {self.path.k8s}-test-tlscontext-secret-1
  labels:
    kat-ambassador-id: {self.ambassador_id}
type: kubernetes.io/tls
data:
  tls.crt: '''+TLSCerts["tls-context-host-1"].k8s_crt+'''
  tls.key: '''+TLSCerts["tls-context-host-1"].k8s_key+'''
---
apiVersion: getambassador.io/v2
kind: Mapping
metadata:
  name: {self.name.k8s}-target-mapping
  labels:
    hostname: {self.path.fqdn}
spec:
  ambassador_id: [ {self.ambassador_id} ]
  prefix: "/[[:word:]]*" # :word: is in RE2 but not ECMAScript RegExp or Python 're'
  prefix_regex: true
  service: {self.target.path.fqdn}
''') + super().manifests()

    def scheme(self) -> str:
        return "https"

    def queries(self):
        yield Query(self.url("", scheme="http"), headers={"Host": "tls-context-host-1"},
                    expected=301)
        yield Query(self.url("other", scheme="http"), headers={"Host": "tls-context-host-1"},
                    expected=301)
        yield Query(self.url("-other", scheme="http"), headers={"Host": "tls-context-host-1"},
                    expected=(404 if bug_404_routes else 301))

        yield Query(self.url("", scheme="https"), headers={"Host": "tls-context-host-1"}, ca_cert=TLSCerts["tls-context-host-1"].pubcert, sni=True,
                    expected=200)
        yield Query(self.url("other", scheme="https"), headers={"Host": "tls-context-host-1"}, ca_cert=TLSCerts["tls-context-host-1"].pubcert, sni=True,
                    expected=200)
        yield Query(self.url("-other", scheme="https"), headers={"Host": "tls-context-host-1"}, ca_cert=TLSCerts["tls-context-host-1"].pubcert, sni=True,
                    expected=404)

    def requirements(self):
        for r in super().requirements():
            query = r[1]
            query.headers={"Host": "tls-context-host-1"}
            query.sni = True  # Use query.headers["Host"] instead of urlparse(query.url).hostname for SNI
            query.ca_cert = TLSCerts["tls-context-host-1"].pubcert
            yield (r[0], query)


class HostCRDRootRedirectECMARegexMapping(AmbassadorTest):
    target: ServiceType

    def init(self):
        self.target = HTTP()

    def config(self):
        yield self, self.format("""
---
apiVersion: ambassador/v2
kind: Module
name: ambassador
config:
  regex_type: unsafe
""")

    def manifests(self) -> str:
        return self.format('''
---
apiVersion: getambassador.io/v2
kind: Host
metadata:
  name: {self.path.k8s}
  labels:
    kat-ambassador-id: {self.ambassador_id}
spec:
  ambassador_id: [ {self.ambassador_id} ]
  hostname: tls-context-host-1
  acmeProvider:
    authority: none
  selector:
    matchLabels:
      hostname: {self.path.fqdn}
  tlsSecret:
    name: {self.path.k8s}-test-tlscontext-secret-1
  requestPolicy:
    insecure:
      action: Redirect
---
apiVersion: v1
kind: Secret
metadata:
  name: {self.path.k8s}-test-tlscontext-secret-1
  labels:
    kat-ambassador-id: {self.ambassador_id}
type: kubernetes.io/tls
data:
  tls.crt: '''+TLSCerts["tls-context-host-1"].k8s_crt+'''
  tls.key: '''+TLSCerts["tls-context-host-1"].k8s_key+'''
---
apiVersion: getambassador.io/v2
kind: Mapping
metadata:
  name: {self.name.k8s}-target-mapping
  labels:
    hostname: {self.path.fqdn}
spec:
  ambassador_id: [ {self.ambassador_id} ]
  prefix: "/(?!-).*" # (?!re) is valid ECMAScript RegExp but not RE2... unfortunately it's also valid Python 're'
  prefix_regex: true
  service: {self.target.path.fqdn}
''') + super().manifests()

    def scheme(self) -> str:
        return "https"

    def queries(self):
        yield Query(self.url("", scheme="http"), headers={"Host": "tls-context-host-1"},
                    expected=301)
        yield Query(self.url("other", scheme="http"), headers={"Host": "tls-context-host-1"},
                    expected=301)
        yield Query(self.url("-other", scheme="http"), headers={"Host": "tls-context-host-1"},
                    expected=(404 if bug_404_routes else 301))

        yield Query(self.url("", scheme="https"), headers={"Host": "tls-context-host-1"}, ca_cert=TLSCerts["tls-context-host-1"].pubcert, sni=True,
                    expected=200)
        yield Query(self.url("other", scheme="https"), headers={"Host": "tls-context-host-1"}, ca_cert=TLSCerts["tls-context-host-1"].pubcert, sni=True,
                    expected=200)
        yield Query(self.url("-other", scheme="https"), headers={"Host": "tls-context-host-1"}, ca_cert=TLSCerts["tls-context-host-1"].pubcert, sni=True,
                    expected=404)

    def requirements(self):
        for r in super().requirements():
            query = r[1]
            query.headers={"Host": "tls-context-host-1"}
            query.sni = True  # Use query.headers["Host"] instead of urlparse(query.url).hostname for SNI
            query.ca_cert = TLSCerts["tls-context-host-1"].pubcert
            yield (r[0], query)


class HostCRDForcedStar(AmbassadorTest):
    """This test verifies that Ambassador responds properly if we try
    talking to it on a hostname that it doesn't recognize.

    """
    target: ServiceType

    def init(self):
        self.target = HTTP()

    def manifests(self) -> str:
        return self.format('''
---
apiVersion: getambassador.io/v2
kind: Host
metadata:
  name: {self.path.k8s}
  labels:
    kat-ambassador-id: {self.ambassador_id}
spec:
  ambassador_id: [ {self.ambassador_id} ]
  hostname: tls-context-host-1
  acmeProvider:
    authority: none
  selector:
    matchLabels:
      hostname: tls-context-host-1
  tlsSecret:
    name: {self.path.k8s}-test-tlscontext-secret-1
  requestPolicy:
    insecure:
      action: Route
---
apiVersion: v1
kind: Secret
metadata:
  name: {self.path.k8s}-test-tlscontext-secret-1
  labels:
    kat-ambassador-id: {self.ambassador_id}
type: kubernetes.io/tls
data:
  tls.crt: '''+TLSCerts["tls-context-host-1"].k8s_crt+'''
  tls.key: '''+TLSCerts["tls-context-host-1"].k8s_key+'''
---
apiVersion: getambassador.io/v2
kind: Mapping
metadata:
  name: {self.name.k8s}-target-mapping
spec:
  ambassador_id: [ {self.ambassador_id} ]
  prefix: /foo
  service: {self.target.path.fqdn}
''') + super().manifests()

    def scheme(self) -> str:
        return "https"

    def queries(self):
        # For each of these, we'll first try it on a recognized hostname ("tls-context-host-1") as a
        # sanity check, and then we'll try the same query for an unrecongized hostname
        # ("nonmatching-host") to make sure that it is handled the same way.

        # 0-1: cleartext 200
        yield Query(self.url("foo", scheme="http"), headers={"Host": "tls-context-host-1"},
                    expected=200)
        yield Query(self.url("foo", scheme="http"), headers={"Host": "nonmatching-hostname"},
                    expected=(200 if bug_single_insecure_action else 301))

        # 2-3: cleartext 404
        yield Query(self.url("bar", scheme="http"), headers={"Host": "tls-context-host-1"},
                    expected=404)
        yield Query(self.url("bar", scheme="http"), headers={"Host": "nonmatching-hostname"},
                    expected=(404 if bug_single_insecure_action else 301))

        # 4-5: TLS 200
        yield Query(self.url("foo", scheme="https"), headers={"Host": "tls-context-host-1"}, ca_cert=TLSCerts["tls-context-host-1"].pubcert, sni=True,
                    expected=200)
        yield Query(self.url("foo", scheme="https"), headers={"Host": "nonmatching-hostname"}, ca_cert=TLSCerts["tls-context-host-1"].pubcert, sni=True, insecure=True,
                    expected=200, error=("http: server gave HTTP response to HTTPS client" if bug_forced_star else None))

        # 6-7: TLS 404
        yield Query(self.url("bar", scheme="https"), headers={"Host": "tls-context-host-1"}, ca_cert=TLSCerts["tls-context-host-1"].pubcert, sni=True,
                    expected=404)
        yield Query(self.url("bar", scheme="https"), headers={"Host": "nonmatching-hostname"}, ca_cert=TLSCerts["tls-context-host-1"].pubcert, sni=True, insecure=True,
                    expected=404, error=("http: server gave HTTP response to HTTPS client" if bug_forced_star else None))

    def requirements(self):
        for r in super().requirements():
            query = r[1]
            query.headers={"Host": "tls-context-host-1"}
            query.sni = True  # Use query.headers["Host"] instead of urlparse(query.url).hostname for SNI
            query.ca_cert = TLSCerts["tls-context-host-1"].pubcert
            yield (r[0], query)<|MERGE_RESOLUTION|>--- conflicted
+++ resolved
@@ -9,14 +9,10 @@
 # Mappings without host attributes (infer via Host resource)
 # Host where a TLSContext with the inferred name already exists
 
-<<<<<<< HEAD
-supports_per_host_insecure_action = False
-=======
-bug_single_insecure_action = False # Do all Hosts have to have the same insecure.action?
-bug_forced_star = False            # Do we erroneously send replies in cleartext instead of TLS for unknown hosts?
-bug_404_routes = False             # Do we erroneously send 404 responses directly instead of redirect-to-tls first?
-
->>>>>>> bb72b22c
+bug_single_insecure_action = True  # Do all Hosts have to have the same insecure.action?
+bug_forced_star = True             # Do we erroneously send replies in cleartext instead of TLS for unknown hosts?
+bug_404_routes = True              # Do we erroneously send 404 responses directly instead of redirect-to-tls first?
+
 
 class HostCRDSingle(AmbassadorTest):
     """
