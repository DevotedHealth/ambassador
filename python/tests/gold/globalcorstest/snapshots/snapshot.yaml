--- conflicted
+++ resolved
@@ -23,11 +23,7 @@
                         "getambassador.io/config": "---\napiVersion: ambassador/v1\nkind: Module\nname: ambassador\nconfig:\n  cors:\n    origins: http://foo.example.com\n    methods: POST, GET, OPTIONS\nambassador_id: globalcorstest\n---\napiVersion: ambassador/v1\nkind: Mapping\nname: globalcorstest-http-foo\nprefix: /foo/\nservice: globalcorstest-http\nambassador_id: globalcorstest\n---\napiVersion: ambassador/v1\nkind: Mapping\nname: globalcorstest-http-bar\nprefix: /bar/\nservice: globalcorstest-http\ncors:\n  origins: http://bar.example.com\n  methods: POST, GET, OPTIONS\nambassador_id: globalcorstest\n",
                         "kubectl.kubernetes.io/last-applied-configuration": "{\"apiVersion\":\"v1\",\"kind\":\"Service\",\"metadata\":{\"annotations\":{\"getambassador.io/config\":\"---\\napiVersion: ambassador/v1\\nkind: Module\\nname: ambassador\\nconfig:\\n  cors:\\n    origins: http://foo.example.com\\n    methods: POST, GET, OPTIONS\\nambassador_id: globalcorstest\\n---\\napiVersion: ambassador/v1\\nkind: Mapping\\nname: globalcorstest-http-foo\\nprefix: /foo/\\nservice: globalcorstest-http\\nambassador_id: globalcorstest\\n---\\napiVersion: ambassador/v1\\nkind: Mapping\\nname: globalcorstest-http-bar\\nprefix: /bar/\\nservice: globalcorstest-http\\ncors:\\n  origins: http://bar.example.com\\n  methods: POST, GET, OPTIONS\\nambassador_id: globalcorstest\\n\"},\"labels\":{\"app.kubernetes.io/component\":\"ambassador-service\",\"kat-ambassador-id\":\"globalcorstest\",\"scope\":\"AmbassadorTest\"},\"name\":\"globalcorstest\",\"namespace\":\"default\"},\"spec\":{\"ports\":[{\"name\":\"http\",\"port\":80,\"protocol\":\"TCP\",\"targetPort\":8080},{\"name\":\"https\",\"port\":443,\"protocol\":\"TCP\",\"targetPort\":8443}],\"selector\":{\"service\":\"globalcorstest\"},\"type\":\"NodePort\"}}\n"
                     },
-<<<<<<< HEAD
-                    "creationTimestamp": "2020-07-06T15:19:48Z",
-=======
-                    "creationTimestamp": "2020-07-08T12:23:45Z",
->>>>>>> e9a30b30
+                    "creationTimestamp": "2020-07-09T17:30:37Z",
                     "labels": {
                         "app.kubernetes.io/component": "ambassador-service",
                         "kat-ambassador-id": "globalcorstest",
@@ -35,41 +31,24 @@
                     },
                     "name": "globalcorstest",
                     "namespace": "default",
-<<<<<<< HEAD
-                    "resourceVersion": "19162",
+                    "resourceVersion": "10078",
                     "selfLink": "/api/v1/namespaces/default/services/globalcorstest",
-                    "uid": "215a768b-bf9c-11ea-b9b6-0e01d46fe775"
+                    "uid": "e729a09a-c209-11ea-87b2-0ab82b9da1f7"
                 },
                 "spec": {
-                    "clusterIP": "10.99.69.206",
-=======
-                    "resourceVersion": "53361",
-                    "selfLink": "/api/v1/namespaces/default/services/globalcorstest",
-                    "uid": "de3f4ebf-c115-11ea-911e-1235a2d91ba9"
-                },
-                "spec": {
-                    "clusterIP": "10.105.215.83",
->>>>>>> e9a30b30
+                    "clusterIP": "10.103.202.69",
                     "externalTrafficPolicy": "Cluster",
                     "ports": [
                         {
                             "name": "http",
-<<<<<<< HEAD
-                            "nodePort": 32505,
-=======
-                            "nodePort": 30729,
->>>>>>> e9a30b30
+                            "nodePort": 32605,
                             "port": 80,
                             "protocol": "TCP",
                             "targetPort": 8080
                         },
                         {
                             "name": "https",
-<<<<<<< HEAD
-                            "nodePort": 30291,
-=======
-                            "nodePort": 32221,
->>>>>>> e9a30b30
+                            "nodePort": 31112,
                             "port": 443,
                             "protocol": "TCP",
                             "targetPort": 8443
@@ -92,11 +71,7 @@
                     "annotations": {
                         "kubectl.kubernetes.io/last-applied-configuration": "{\"apiVersion\":\"v1\",\"kind\":\"Service\",\"metadata\":{\"annotations\":{},\"labels\":{\"kat-ambassador-id\":\"globalcorstest\",\"scope\":\"AmbassadorTest\",\"service\":\"globalcorstest-admin\"},\"name\":\"globalcorstest-admin\",\"namespace\":\"default\"},\"spec\":{\"ports\":[{\"name\":\"globalcorstest-admin\",\"port\":8877,\"targetPort\":8877}],\"selector\":{\"service\":\"globalcorstest\"},\"type\":\"NodePort\"}}\n"
                     },
-<<<<<<< HEAD
-                    "creationTimestamp": "2020-07-06T15:19:48Z",
-=======
-                    "creationTimestamp": "2020-07-08T12:23:45Z",
->>>>>>> e9a30b30
+                    "creationTimestamp": "2020-07-09T17:30:37Z",
                     "labels": {
                         "kat-ambassador-id": "globalcorstest",
                         "scope": "AmbassadorTest",
@@ -104,30 +79,17 @@
                     },
                     "name": "globalcorstest-admin",
                     "namespace": "default",
-<<<<<<< HEAD
-                    "resourceVersion": "19166",
+                    "resourceVersion": "10082",
                     "selfLink": "/api/v1/namespaces/default/services/globalcorstest-admin",
-                    "uid": "21674d60-bf9c-11ea-b9b6-0e01d46fe775"
+                    "uid": "e733ee66-c209-11ea-87b2-0ab82b9da1f7"
                 },
                 "spec": {
-                    "clusterIP": "10.110.247.82",
-=======
-                    "resourceVersion": "53365",
-                    "selfLink": "/api/v1/namespaces/default/services/globalcorstest-admin",
-                    "uid": "de4c9322-c115-11ea-911e-1235a2d91ba9"
-                },
-                "spec": {
-                    "clusterIP": "10.101.52.42",
->>>>>>> e9a30b30
+                    "clusterIP": "10.103.47.95",
                     "externalTrafficPolicy": "Cluster",
                     "ports": [
                         {
                             "name": "globalcorstest-admin",
-<<<<<<< HEAD
-                            "nodePort": 32120,
-=======
-                            "nodePort": 30341,
->>>>>>> e9a30b30
+                            "nodePort": 31005,
                             "port": 8877,
                             "protocol": "TCP",
                             "targetPort": 8877
@@ -150,32 +112,19 @@
                     "annotations": {
                         "kubectl.kubernetes.io/last-applied-configuration": "{\"apiVersion\":\"v1\",\"kind\":\"Service\",\"metadata\":{\"annotations\":{},\"labels\":{\"kat-ambassador-id\":\"globalcorstest\",\"scope\":\"AmbassadorTest\"},\"name\":\"globalcorstest-http\",\"namespace\":\"default\"},\"spec\":{\"ports\":[{\"name\":\"http\",\"port\":80,\"protocol\":\"TCP\",\"targetPort\":8084},{\"name\":\"https\",\"port\":443,\"protocol\":\"TCP\",\"targetPort\":8447}],\"selector\":{\"backend\":\"superpod-default\"}}}\n"
                     },
-<<<<<<< HEAD
-                    "creationTimestamp": "2020-07-06T15:19:48Z",
-=======
-                    "creationTimestamp": "2020-07-08T12:23:45Z",
->>>>>>> e9a30b30
+                    "creationTimestamp": "2020-07-09T17:30:38Z",
                     "labels": {
                         "kat-ambassador-id": "globalcorstest",
                         "scope": "AmbassadorTest"
                     },
                     "name": "globalcorstest-http",
                     "namespace": "default",
-<<<<<<< HEAD
-                    "resourceVersion": "19175",
+                    "resourceVersion": "10091",
                     "selfLink": "/api/v1/namespaces/default/services/globalcorstest-http",
-                    "uid": "217c39a9-bf9c-11ea-b9b6-0e01d46fe775"
+                    "uid": "e75b8c66-c209-11ea-87b2-0ab82b9da1f7"
                 },
                 "spec": {
-                    "clusterIP": "10.108.217.171",
-=======
-                    "resourceVersion": "53372",
-                    "selfLink": "/api/v1/namespaces/default/services/globalcorstest-http",
-                    "uid": "de647d21-c115-11ea-911e-1235a2d91ba9"
-                },
-                "spec": {
-                    "clusterIP": "10.107.122.31",
->>>>>>> e9a30b30
+                    "clusterIP": "10.97.153.39",
                     "ports": [
                         {
                             "name": "http",
