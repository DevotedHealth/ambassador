--- conflicted
+++ resolved
@@ -18,129 +18,72 @@
             {
                 "apiVersion": "v1",
                 "data": {
-<<<<<<< HEAD
                     "tls.crt": "LS0tLS1CRUdJTiBDRVJUSUZJQ0FURS0tLS0tCk1JSURnRENDQW1pZ0F3SUJBZ0lKQUlIWTY3cFNoZ3NyTUEwR0NTcUdTSWIzRFFFQkN3VUFNRlV4Q3pBSkJnTlYKQkFZVEFsVlRNUXN3Q1FZRFZRUUlEQUpOUVRFUE1BMEdBMVVFQnd3R1FtOXpkRzl1TVFzd0NRWURWUVFLREFKRQpWekViTUJrR0ExVUVBd3dTZEd4ekxXTnZiblJsZUhRdGFHOXpkQzB5TUI0WERURTRNVEV3TVRFME1EUXhObG9YCkRUSTRNVEF5T1RFME1EUXhObG93VlRFTE1Ba0dBMVVFQmhNQ1ZWTXhDekFKQmdOVkJBZ01BazFCTVE4d0RRWUQKVlFRSERBWkNiM04wYjI0eEN6QUpCZ05WQkFvTUFrUlhNUnN3R1FZRFZRUUREQkowYkhNdFkyOXVkR1Y0ZEMxbwpiM04wTFRJd2dnRWlNQTBHQ1NxR1NJYjNEUUVCQVFVQUE0SUJEd0F3Z2dFS0FvSUJBUURjQThZdGgvUFdhT0dTCm9ObXZFSFoyNGpRN1BLTitENG93TEhXZWl1UmRtaEEwWU92VTN3cUczVnFZNFpwbFpBVjBQS2xELysyWlNGMTQKejh3MWVGNFFUelphWXh3eTkrd2ZITmtUREVwTWpQOEpNMk9FYnlrVVJ4VVJ2VzQrN0QzMEUyRXo1T1BseG1jMApNWU0vL0pINUVEUWhjaURybFlxZTFTUk1SQUxaZVZta2FBeXU2TkhKVEJ1ajBTSVB1ZExUY2grOTBxK3Jkd255CmZrVDF4M09UYW5iV2pub21FSmU3TXZ5NG12dnFxSUh1NDhTOUM4WmQxQkdWUGJ1OFYvVURyU1dROXpZQ1g0U0cKT2FzbDhDMFhtSDZrZW1oUERsRC9UdjB4dnlINXE1TVVjSGk0bUp0Titnem9iNTREd3pWR0VqZWY1TGVTMVY1RgowVEFQMGQrWEFnTUJBQUdqVXpCUk1CMEdBMVVkRGdRV0JCUWRGMEdRSGRxbHRoZG5RWXFWaXVtRXJsUk9mREFmCkJnTlZIU01FR0RBV2dCUWRGMEdRSGRxbHRoZG5RWXFWaXVtRXJsUk9mREFQQmdOVkhSTUJBZjhFQlRBREFRSC8KTUEwR0NTcUdTSWIzRFFFQkN3VUFBNElCQVFBbUFLYkNsdUhFZS9JRmJ1QWJneDBNenV6aTkwd2xtQVBiOGdtTwpxdmJwMjl1T1ZzVlNtUUFkZFBuZEZhTVhWcDFaaG1UVjVDU1F0ZFgyQ1ZNVyswVzQ3Qy9DT0Jkb1NFUTl5akJmCmlGRGNseG04QU4yUG1hR1FhK3hvT1hnWkxYZXJDaE5LV0JTWlIrWktYTEpTTTlVYUVTbEhmNXVuQkxFcENqK2oKZEJpSXFGY2E3eElGUGtyKzBSRW9BVmMveFBubnNhS2pMMlV5Z0dqUWZGTnhjT042Y3VjYjZMS0pYT1pFSVRiNQpINjhKdWFSQ0tyZWZZK0l5aFFWVk5taWk3dE1wY1UyS2pXNXBrVktxVTNkS0l0RXEyVmtTZHpNVUtqTnhZd3FGCll6YnozNFQ1MENXbm9HbU5SQVdKc0xlVmlPWVUyNmR3YkFXZDlVYitWMDFRam43OAotLS0tLUVORCBDRVJUSUZJQ0FURS0tLS0tCg==",
                     "tls.key": "LS0tLS1CRUdJTiBQUklWQVRFIEtFWS0tLS0tCk1JSUV2d0lCQURBTkJna3Foa2lHOXcwQkFRRUZBQVNDQktrd2dnU2xBZ0VBQW9JQkFRRGNBOFl0aC9QV2FPR1MKb05tdkVIWjI0alE3UEtOK0Q0b3dMSFdlaXVSZG1oQTBZT3ZVM3dxRzNWcVk0WnBsWkFWMFBLbEQvKzJaU0YxNAp6OHcxZUY0UVR6WmFZeHd5OSt3ZkhOa1RERXBNalA4Sk0yT0VieWtVUnhVUnZXNCs3RDMwRTJFejVPUGx4bWMwCk1ZTS8vSkg1RURRaGNpRHJsWXFlMVNSTVJBTFplVm1rYUF5dTZOSEpUQnVqMFNJUHVkTFRjaCs5MHErcmR3bnkKZmtUMXgzT1RhbmJXam5vbUVKZTdNdnk0bXZ2cXFJSHU0OFM5QzhaZDFCR1ZQYnU4Vi9VRHJTV1E5ellDWDRTRwpPYXNsOEMwWG1INmtlbWhQRGxEL1R2MHh2eUg1cTVNVWNIaTRtSnROK2d6b2I1NER3elZHRWplZjVMZVMxVjVGCjBUQVAwZCtYQWdNQkFBRUNnZ0VCQUk2U3I0anYwZForanJhN0gzVnZ3S1RYZnl0bjV6YVlrVjhZWUh3RjIyakEKbm9HaTBSQllIUFU2V2l3NS9oaDRFWVM2anFHdkptUXZYY3NkTldMdEJsK2hSVUtiZVRtYUtWd2NFSnRrV24xeQozUTQwUytnVk5OU2NINDRvYUZuRU0zMklWWFFRZnBKMjJJZ2RFY1dVUVcvWnpUNWpPK3dPTXc4c1plSTZMSEtLCkdoOENsVDkrRGUvdXFqbjNCRnQwelZ3cnFLbllKSU1DSWFrb2lDRmtIcGhVTURFNVkyU1NLaGFGWndxMWtLd0sKdHFvWFpKQnlzYXhnUTFRa21mS1RnRkx5WlpXT01mRzVzb1VrU1RTeURFRzFsYnVYcHpUbTlVSTlKU2lsK01yaAp1LzVTeXBLOHBCSHhBdFg5VXdiTjFiRGw3Sng1SWJyMnNoM0F1UDF4OUpFQ2dZRUE4dGNTM09URXNOUFpQZlptCk9jaUduOW9STTdHVmVGdjMrL05iL3JodHp1L1RQUWJBSzhWZ3FrS0dPazNGN1krY2txS1NTWjFnUkF2SHBsZEIKaTY0Y0daT1dpK01jMWZVcEdVV2sxdnZXbG1nTUlQVjVtbFpvOHowMlNTdXhLZTI1Y2VNb09oenFlay9vRmFtdgoyTmxFeTh0dEhOMUxMS3grZllhMkpGcWVycThDZ1lFQTUvQUxHSXVrU3J0K0dkektJLzV5cjdSREpTVzIzUTJ4CkM5ZklUTUFSL1Q4dzNsWGhyUnRXcmlHL3l0QkVPNXdTMVIwdDkydW1nVkhIRTA5eFFXbzZ0Tm16QVBNb1RSekMKd08yYnJqQktBdUJkQ0RISjZsMlFnOEhPQWovUncrK2x4bEN0VEI2YS8xWEZIZnNHUGhqMEQrWlJiWVZzaE00UgpnSVVmdmpmQ1Y1a0NnWUVBMzdzL2FieHJhdThEaTQ3a0NBQ3o1N3FsZHBiNk92V2d0OFF5MGE5aG0vSmhFQ3lVCkNML0VtNWpHeWhpMWJuV05yNXVRWTdwVzR0cG5pdDJCU2d1VFlBMFYrck8zOFhmNThZcTBvRTFPR3l5cFlBUkoKa09SanRSYUVXVTJqNEJsaGJZZjNtL0xnSk9oUnp3T1RPNXFSUTZHY1dhZVlod1ExVmJrelByTXUxNGtDZ1lCbwp4dEhjWnNqelVidm5wd3hTTWxKUStaZ1RvZlAzN0lWOG1pQk1POEJrclRWQVczKzFtZElRbkFKdWRxTThZb2RICmF3VW03cVNyYXV3SjF5dU1wNWFadUhiYkNQMjl5QzVheFh3OHRtZlk0TTVtTTBmSjdqYW9ydGFId1pqYmNObHMKdTJsdUo2MVJoOGVpZ1pJU1gyZHgvMVB0ckFhWUFCZDcvYWVYWU0wVWtRS0JnUUNVbkFIdmRQUGhIVnJDWU1rTgpOOFBEK0t0YmhPRks2S3MvdlgyUkcyRnFmQkJPQWV3bEo1d0xWeFBLT1RpdytKS2FSeHhYMkcvREZVNzduOEQvCkR5V2RjM2ZCQWQ0a1lJamZVaGRGa1hHNEFMUDZBNVFIZVN4NzNScTFLNWxMVWhPbEZqc3VPZ0NKS28wVlFmRC8KT05paDB6SzN5Wmc3aDVQamZ1TUdGb09OQWc9PQotLS0tLUVORCBQUklWQVRFIEtFWS0tLS0tCg=="
-=======
+                },
+                "kind": "Secret",
+                "metadata": {
+                    "annotations": {
+                        "kubectl.kubernetes.io/last-applied-configuration": "{\"apiVersion\":\"v1\",\"data\":{\"tls.crt\":\"LS0tLS1CRUdJTiBDRVJUSUZJQ0FURS0tLS0tCk1JSURnRENDQW1pZ0F3SUJBZ0lKQUlIWTY3cFNoZ3NyTUEwR0NTcUdTSWIzRFFFQkN3VUFNRlV4Q3pBSkJnTlYKQkFZVEFsVlRNUXN3Q1FZRFZRUUlEQUpOUVRFUE1BMEdBMVVFQnd3R1FtOXpkRzl1TVFzd0NRWURWUVFLREFKRQpWekViTUJrR0ExVUVBd3dTZEd4ekxXTnZiblJsZUhRdGFHOXpkQzB5TUI0WERURTRNVEV3TVRFME1EUXhObG9YCkRUSTRNVEF5T1RFME1EUXhObG93VlRFTE1Ba0dBMVVFQmhNQ1ZWTXhDekFKQmdOVkJBZ01BazFCTVE4d0RRWUQKVlFRSERBWkNiM04wYjI0eEN6QUpCZ05WQkFvTUFrUlhNUnN3R1FZRFZRUUREQkowYkhNdFkyOXVkR1Y0ZEMxbwpiM04wTFRJd2dnRWlNQTBHQ1NxR1NJYjNEUUVCQVFVQUE0SUJEd0F3Z2dFS0FvSUJBUURjQThZdGgvUFdhT0dTCm9ObXZFSFoyNGpRN1BLTitENG93TEhXZWl1UmRtaEEwWU92VTN3cUczVnFZNFpwbFpBVjBQS2xELysyWlNGMTQKejh3MWVGNFFUelphWXh3eTkrd2ZITmtUREVwTWpQOEpNMk9FYnlrVVJ4VVJ2VzQrN0QzMEUyRXo1T1BseG1jMApNWU0vL0pINUVEUWhjaURybFlxZTFTUk1SQUxaZVZta2FBeXU2TkhKVEJ1ajBTSVB1ZExUY2grOTBxK3Jkd255CmZrVDF4M09UYW5iV2pub21FSmU3TXZ5NG12dnFxSUh1NDhTOUM4WmQxQkdWUGJ1OFYvVURyU1dROXpZQ1g0U0cKT2FzbDhDMFhtSDZrZW1oUERsRC9UdjB4dnlINXE1TVVjSGk0bUp0Titnem9iNTREd3pWR0VqZWY1TGVTMVY1RgowVEFQMGQrWEFnTUJBQUdqVXpCUk1CMEdBMVVkRGdRV0JCUWRGMEdRSGRxbHRoZG5RWXFWaXVtRXJsUk9mREFmCkJnTlZIU01FR0RBV2dCUWRGMEdRSGRxbHRoZG5RWXFWaXVtRXJsUk9mREFQQmdOVkhSTUJBZjhFQlRBREFRSC8KTUEwR0NTcUdTSWIzRFFFQkN3VUFBNElCQVFBbUFLYkNsdUhFZS9JRmJ1QWJneDBNenV6aTkwd2xtQVBiOGdtTwpxdmJwMjl1T1ZzVlNtUUFkZFBuZEZhTVhWcDFaaG1UVjVDU1F0ZFgyQ1ZNVyswVzQ3Qy9DT0Jkb1NFUTl5akJmCmlGRGNseG04QU4yUG1hR1FhK3hvT1hnWkxYZXJDaE5LV0JTWlIrWktYTEpTTTlVYUVTbEhmNXVuQkxFcENqK2oKZEJpSXFGY2E3eElGUGtyKzBSRW9BVmMveFBubnNhS2pMMlV5Z0dqUWZGTnhjT042Y3VjYjZMS0pYT1pFSVRiNQpINjhKdWFSQ0tyZWZZK0l5aFFWVk5taWk3dE1wY1UyS2pXNXBrVktxVTNkS0l0RXEyVmtTZHpNVUtqTnhZd3FGCll6YnozNFQ1MENXbm9HbU5SQVdKc0xlVmlPWVUyNmR3YkFXZDlVYitWMDFRam43OAotLS0tLUVORCBDRVJUSUZJQ0FURS0tLS0tCg==\",\"tls.key\":\"LS0tLS1CRUdJTiBQUklWQVRFIEtFWS0tLS0tCk1JSUV2d0lCQURBTkJna3Foa2lHOXcwQkFRRUZBQVNDQktrd2dnU2xBZ0VBQW9JQkFRRGNBOFl0aC9QV2FPR1MKb05tdkVIWjI0alE3UEtOK0Q0b3dMSFdlaXVSZG1oQTBZT3ZVM3dxRzNWcVk0WnBsWkFWMFBLbEQvKzJaU0YxNAp6OHcxZUY0UVR6WmFZeHd5OSt3ZkhOa1RERXBNalA4Sk0yT0VieWtVUnhVUnZXNCs3RDMwRTJFejVPUGx4bWMwCk1ZTS8vSkg1RURRaGNpRHJsWXFlMVNSTVJBTFplVm1rYUF5dTZOSEpUQnVqMFNJUHVkTFRjaCs5MHErcmR3bnkKZmtUMXgzT1RhbmJXam5vbUVKZTdNdnk0bXZ2cXFJSHU0OFM5QzhaZDFCR1ZQYnU4Vi9VRHJTV1E5ellDWDRTRwpPYXNsOEMwWG1INmtlbWhQRGxEL1R2MHh2eUg1cTVNVWNIaTRtSnROK2d6b2I1NER3elZHRWplZjVMZVMxVjVGCjBUQVAwZCtYQWdNQkFBRUNnZ0VCQUk2U3I0anYwZForanJhN0gzVnZ3S1RYZnl0bjV6YVlrVjhZWUh3RjIyakEKbm9HaTBSQllIUFU2V2l3NS9oaDRFWVM2anFHdkptUXZYY3NkTldMdEJsK2hSVUtiZVRtYUtWd2NFSnRrV24xeQozUTQwUytnVk5OU2NINDRvYUZuRU0zMklWWFFRZnBKMjJJZ2RFY1dVUVcvWnpUNWpPK3dPTXc4c1plSTZMSEtLCkdoOENsVDkrRGUvdXFqbjNCRnQwelZ3cnFLbllKSU1DSWFrb2lDRmtIcGhVTURFNVkyU1NLaGFGWndxMWtLd0sKdHFvWFpKQnlzYXhnUTFRa21mS1RnRkx5WlpXT01mRzVzb1VrU1RTeURFRzFsYnVYcHpUbTlVSTlKU2lsK01yaAp1LzVTeXBLOHBCSHhBdFg5VXdiTjFiRGw3Sng1SWJyMnNoM0F1UDF4OUpFQ2dZRUE4dGNTM09URXNOUFpQZlptCk9jaUduOW9STTdHVmVGdjMrL05iL3JodHp1L1RQUWJBSzhWZ3FrS0dPazNGN1krY2txS1NTWjFnUkF2SHBsZEIKaTY0Y0daT1dpK01jMWZVcEdVV2sxdnZXbG1nTUlQVjVtbFpvOHowMlNTdXhLZTI1Y2VNb09oenFlay9vRmFtdgoyTmxFeTh0dEhOMUxMS3grZllhMkpGcWVycThDZ1lFQTUvQUxHSXVrU3J0K0dkektJLzV5cjdSREpTVzIzUTJ4CkM5ZklUTUFSL1Q4dzNsWGhyUnRXcmlHL3l0QkVPNXdTMVIwdDkydW1nVkhIRTA5eFFXbzZ0Tm16QVBNb1RSekMKd08yYnJqQktBdUJkQ0RISjZsMlFnOEhPQWovUncrK2x4bEN0VEI2YS8xWEZIZnNHUGhqMEQrWlJiWVZzaE00UgpnSVVmdmpmQ1Y1a0NnWUVBMzdzL2FieHJhdThEaTQ3a0NBQ3o1N3FsZHBiNk92V2d0OFF5MGE5aG0vSmhFQ3lVCkNML0VtNWpHeWhpMWJuV05yNXVRWTdwVzR0cG5pdDJCU2d1VFlBMFYrck8zOFhmNThZcTBvRTFPR3l5cFlBUkoKa09SanRSYUVXVTJqNEJsaGJZZjNtL0xnSk9oUnp3T1RPNXFSUTZHY1dhZVlod1ExVmJrelByTXUxNGtDZ1lCbwp4dEhjWnNqelVidm5wd3hTTWxKUStaZ1RvZlAzN0lWOG1pQk1POEJrclRWQVczKzFtZElRbkFKdWRxTThZb2RICmF3VW03cVNyYXV3SjF5dU1wNWFadUhiYkNQMjl5QzVheFh3OHRtZlk0TTVtTTBmSjdqYW9ydGFId1pqYmNObHMKdTJsdUo2MVJoOGVpZ1pJU1gyZHgvMVB0ckFhWUFCZDcvYWVYWU0wVWtRS0JnUUNVbkFIdmRQUGhIVnJDWU1rTgpOOFBEK0t0YmhPRks2S3MvdlgyUkcyRnFmQkJPQWV3bEo1d0xWeFBLT1RpdytKS2FSeHhYMkcvREZVNzduOEQvCkR5V2RjM2ZCQWQ0a1lJamZVaGRGa1hHNEFMUDZBNVFIZVN4NzNScTFLNWxMVWhPbEZqc3VPZ0NKS28wVlFmRC8KT05paDB6SzN5Wmc3aDVQamZ1TUdGb09OQWc9PQotLS0tLUVORCBQUklWQVRFIEtFWS0tLS0tCg==\"},\"kind\":\"Secret\",\"metadata\":{\"annotations\":{},\"labels\":{\"kat-ambassador-id\":\"tlscontexttest\",\"scope\":\"AmbassadorTest\"},\"name\":\"test-tlscontext-secret-2\",\"namespace\":\"default\"},\"type\":\"kubernetes.io/tls\"}\n"
+                    },
+                    "creationTimestamp": "2020-07-09T17:32:02Z",
+                    "labels": {
+                        "kat-ambassador-id": "tlscontexttest",
+                        "scope": "AmbassadorTest"
+                    },
+                    "name": "test-tlscontext-secret-2",
+                    "namespace": "default",
+                    "resourceVersion": "11876",
+                    "selfLink": "/api/v1/namespaces/default/secrets/test-tlscontext-secret-2",
+                    "uid": "19cb5d50-c20a-11ea-87b2-0ab82b9da1f7"
+                },
+                "type": "kubernetes.io/tls"
+            },
+            {
+                "apiVersion": "v1",
+                "data": {
                     "tls.crt": "LS0tLS1CRUdJTiBDRVJUSUZJQ0FURS0tLS0tCk1JSURnRENDQW1pZ0F3SUJBZ0lKQUpycUl0ekY2MTBpTUEwR0NTcUdTSWIzRFFFQkN3VUFNRlV4Q3pBSkJnTlYKQkFZVEFsVlRNUXN3Q1FZRFZRUUlEQUpOUVRFUE1BMEdBMVVFQnd3R1FtOXpkRzl1TVFzd0NRWURWUVFLREFKRQpWekViTUJrR0ExVUVBd3dTZEd4ekxXTnZiblJsZUhRdGFHOXpkQzB4TUI0WERURTRNVEV3TVRFek5UTXhPRm9YCkRUSTRNVEF5T1RFek5UTXhPRm93VlRFTE1Ba0dBMVVFQmhNQ1ZWTXhDekFKQmdOVkJBZ01BazFCTVE4d0RRWUQKVlFRSERBWkNiM04wYjI0eEN6QUpCZ05WQkFvTUFrUlhNUnN3R1FZRFZRUUREQkowYkhNdFkyOXVkR1Y0ZEMxbwpiM04wTFRFd2dnRWlNQTBHQ1NxR1NJYjNEUUVCQVFVQUE0SUJEd0F3Z2dFS0FvSUJBUUM5T2dDOHd4eUlyUHpvCkdYc0xwUEt0NzJERXgyd2p3VzhuWFcyd1dieWEzYzk2bjJuU0NLUEJuODVoYnFzaHpqNWloU1RBTURJb2c5RnYKRzZSS1dVUFhUNEtJa1R2M0NESHFYc0FwSmxKNGxTeW5ReW8yWnYwbytBZjhDTG5nWVpCK3JmenRad3llRGhWcAp3WXpCVjIzNXp6NisycWJWbUNabHZCdVhiVXFUbEVZWXZ1R2xNR3o3cFBmT1dLVXBlWW9kYkcyZmIraEZGcGVvCkN4a1VYclFzT29SNUpkSEc1aldyWnVCTzQ1NVNzcnpCTDhSbGU1VUhvMDVXY0s3YkJiaVF6MTA2cEhDSllaK3AKdmxQSWNOU1g1S2gzNEZnOTZVUHg5bFFpQTN6RFRLQmZ5V2NMUStxMWNabExjV2RnUkZjTkJpckdCLzdyYTFWVApnRUplR2tQekFnTUJBQUdqVXpCUk1CMEdBMVVkRGdRV0JCUkRWVUtYWWJsRFdNTzE3MUJuWWZhYlkzM0NFVEFmCkJnTlZIU01FR0RBV2dCUkRWVUtYWWJsRFdNTzE3MUJuWWZhYlkzM0NFVEFQQmdOVkhSTUJBZjhFQlRBREFRSC8KTUEwR0NTcUdTSWIzRFFFQkN3VUFBNElCQVFBUE8vRDRUdDUyWHJsQ0NmUzZnVUVkRU5DcnBBV05YRHJvR2M2dApTVGx3aC8rUUxRYk5hZEtlaEtiZjg5clhLaituVXF0cS9OUlpQSXNBSytXVWtHOVpQb1FPOFBRaVY0V1g1clE3CjI5dUtjSmZhQlhrZHpVVzdxTlFoRTRjOEJhc0JySWVzcmtqcFQ5OVF4SktuWFFhTitTdzdvRlBVSUFOMzhHcWEKV2wvS1BNVHRicWt3eWFjS01CbXExVkx6dldKb0g1Q2l6Skp3aG5rWHh0V0tzLzY3clROblBWTXorbWVHdHZTaQpkcVg2V1NTbUdMRkVFcjJoZ1VjQVpqazNWdVFoLzc1aFh1K1UySXRzQys1cXBsaEc3Q1hzb1huS0t5MVhsT0FFCmI4a3IyZFdXRWs2STVZNm5USnpXSWxTVGtXODl4d1hyY3RtTjlzYjlxNFNuaVZsegotLS0tLUVORCBDRVJUSUZJQ0FURS0tLS0tCg==",
                     "tls.key": "LS0tLS1CRUdJTiBQUklWQVRFIEtFWS0tLS0tCk1JSUV2UUlCQURBTkJna3Foa2lHOXcwQkFRRUZBQVNDQktjd2dnU2pBZ0VBQW9JQkFRQzlPZ0M4d3h5SXJQem8KR1hzTHBQS3Q3MkRFeDJ3andXOG5YVzJ3V2J5YTNjOTZuMm5TQ0tQQm44NWhicXNoemo1aWhTVEFNRElvZzlGdgpHNlJLV1VQWFQ0S0lrVHYzQ0RIcVhzQXBKbEo0bFN5blF5bzJadjBvK0FmOENMbmdZWkIrcmZ6dFp3eWVEaFZwCndZekJWMjM1eno2KzJxYlZtQ1psdkJ1WGJVcVRsRVlZdnVHbE1HejdwUGZPV0tVcGVZb2RiRzJmYitoRkZwZW8KQ3hrVVhyUXNPb1I1SmRIRzVqV3JadUJPNDU1U3NyekJMOFJsZTVVSG8wNVdjSzdiQmJpUXoxMDZwSENKWVorcAp2bFBJY05TWDVLaDM0Rmc5NlVQeDlsUWlBM3pEVEtCZnlXY0xRK3ExY1psTGNXZGdSRmNOQmlyR0IvN3JhMVZUCmdFSmVHa1B6QWdNQkFBRUNnZ0VBQmFsN3BpcE1hMGFKMXNRVWEzZkhEeTlQZlBQZXAzODlQVGROZGU1cGQxVFYKeFh5SnBSQS9IaWNTL05WYjU0b05VZE5jRXlnZUNCcFJwUHAxd3dmQ3dPbVBKVmo3SzF3aWFqbmxsQldpZUJzMgpsOWFwcDdFVE9DdWJ5WTNWU2dLQldWa0piVzBjOG9uSFdEL0RYM0duUjhkTXdGYzRrTUdadkllUlo4bU1acmdHCjZPdDNKOHI2eVZsZWI2OGF1WmtneXMwR2VGc3pNdVRubHJCOEw5djI1UUtjVGtESjIvRWx1Y1p5aER0eGF0OEIKTzZOUnNubmNyOHhwUVdPci9sV3M5VVFuZEdCdHFzbXMrdGNUN1ZUNU9UanQ4WHY5NVhNSHB5Z29pTHk3czhvYwpJMGprNDJabzRKZW5JT3c2Rm0weUFEZ0E3eWlXcks0bEkzWGhqaTVSb1FLQmdRRGRqaWNkTUpYVUZWc28rNTJkCkUwT2EwcEpVMFNSaC9JQmdvRzdNakhrVWxiaXlpR1pNanA5MEo5VHFaL1ErM1pWZVdqMmxPSWF0OG5nUzB6MDAKVzA3T1ZxYXprMVNYaFZlY2tGNWFEcm5PRDNhU2VWMSthV3JUdDFXRWdqOVFxYnJZYVA5emd4UkpkRzV3WENCUApGNDNFeXE5ZEhXOWF6SSt3UHlJQ0JqNnZBd0tCZ1FEYXBTelhPR2ViMi9SMWhlWXdWV240czNGZEtYVjgzemtTCnFSWDd6d1pLdkk5OGMybDU1Y1ZNUzBoTGM0bTVPMXZCaUd5SG80eTB2SVAvR0k0Rzl4T1FhMXdpVnNmUVBiSU4KLzJPSDFnNXJLSFdCWVJUaHZGcERqdHJRU2xyRHVjWUNSRExCd1hUcDFrbVBkL09mY2FybG42MjZEamthZllieAp3dWUydlhCTVVRS0JnQm4vTmlPOHNiZ0RFWUZMbFFEN1k3RmxCL3FmMTg4UG05aTZ1b1dSN2hzMlBrZmtyV3hLClIvZVBQUEtNWkNLRVNhU2FuaVVtN3RhMlh0U0dxT1hkMk85cFI0Skd4V1JLSnkrZDJSUmtLZlU5NTBIa3I4M0gKZk50KzVhLzR3SWtzZ1ZvblorSWIvV05wSUJSYkd3ZHMwaHZIVkxCdVpjU1h3RHlFQysrRTRCSVZBb0dCQUoxUQp6eXlqWnRqYnI4NkhZeEpQd29teEF0WVhLSE9LWVJRdUdLVXZWY1djV2xrZTZUdE51V0dsb1FTNHd0VkdBa1VECmxhTWFaL2o2MHJaT3dwSDhZRlUvQ2ZHakl1MlFGbmEvMUtzOXR1NGZGRHpjenh1RVhDWFR1Vmk0eHdtZ3R2bVcKZkRhd3JTQTZrSDdydlp4eE9wY3hCdHloc3pCK05RUHFTckpQSjJlaEFvR0FkdFJKam9vU0lpYURVU25lZUcyZgpUTml1T01uazJkeFV3RVF2S1E4eWNuUnpyN0QwaEtZVWIycThHKzE2bThQUjNCcFMzZDFLbkpMVnI3TUhaWHpSCitzZHNaWGtTMWVEcEZhV0RFREFEWWI0ckRCb2RBdk8xYm03ZXdTMzhSbk1UaTlhdFZzNVNTODNpZG5HbFZiSmsKYkZKWG0rWWxJNHFkaXowTFdjWGJyREE9Ci0tLS0tRU5EIFBSSVZBVEUgS0VZLS0tLS0K"
->>>>>>> e9a30b30
                 },
                 "kind": "Secret",
                 "metadata": {
                     "annotations": {
-<<<<<<< HEAD
-                        "kubectl.kubernetes.io/last-applied-configuration": "{\"apiVersion\":\"v1\",\"data\":{\"tls.crt\":\"LS0tLS1CRUdJTiBDRVJUSUZJQ0FURS0tLS0tCk1JSURnRENDQW1pZ0F3SUJBZ0lKQUlIWTY3cFNoZ3NyTUEwR0NTcUdTSWIzRFFFQkN3VUFNRlV4Q3pBSkJnTlYKQkFZVEFsVlRNUXN3Q1FZRFZRUUlEQUpOUVRFUE1BMEdBMVVFQnd3R1FtOXpkRzl1TVFzd0NRWURWUVFLREFKRQpWekViTUJrR0ExVUVBd3dTZEd4ekxXTnZiblJsZUhRdGFHOXpkQzB5TUI0WERURTRNVEV3TVRFME1EUXhObG9YCkRUSTRNVEF5T1RFME1EUXhObG93VlRFTE1Ba0dBMVVFQmhNQ1ZWTXhDekFKQmdOVkJBZ01BazFCTVE4d0RRWUQKVlFRSERBWkNiM04wYjI0eEN6QUpCZ05WQkFvTUFrUlhNUnN3R1FZRFZRUUREQkowYkhNdFkyOXVkR1Y0ZEMxbwpiM04wTFRJd2dnRWlNQTBHQ1NxR1NJYjNEUUVCQVFVQUE0SUJEd0F3Z2dFS0FvSUJBUURjQThZdGgvUFdhT0dTCm9ObXZFSFoyNGpRN1BLTitENG93TEhXZWl1UmRtaEEwWU92VTN3cUczVnFZNFpwbFpBVjBQS2xELysyWlNGMTQKejh3MWVGNFFUelphWXh3eTkrd2ZITmtUREVwTWpQOEpNMk9FYnlrVVJ4VVJ2VzQrN0QzMEUyRXo1T1BseG1jMApNWU0vL0pINUVEUWhjaURybFlxZTFTUk1SQUxaZVZta2FBeXU2TkhKVEJ1ajBTSVB1ZExUY2grOTBxK3Jkd255CmZrVDF4M09UYW5iV2pub21FSmU3TXZ5NG12dnFxSUh1NDhTOUM4WmQxQkdWUGJ1OFYvVURyU1dROXpZQ1g0U0cKT2FzbDhDMFhtSDZrZW1oUERsRC9UdjB4dnlINXE1TVVjSGk0bUp0Titnem9iNTREd3pWR0VqZWY1TGVTMVY1RgowVEFQMGQrWEFnTUJBQUdqVXpCUk1CMEdBMVVkRGdRV0JCUWRGMEdRSGRxbHRoZG5RWXFWaXVtRXJsUk9mREFmCkJnTlZIU01FR0RBV2dCUWRGMEdRSGRxbHRoZG5RWXFWaXVtRXJsUk9mREFQQmdOVkhSTUJBZjhFQlRBREFRSC8KTUEwR0NTcUdTSWIzRFFFQkN3VUFBNElCQVFBbUFLYkNsdUhFZS9JRmJ1QWJneDBNenV6aTkwd2xtQVBiOGdtTwpxdmJwMjl1T1ZzVlNtUUFkZFBuZEZhTVhWcDFaaG1UVjVDU1F0ZFgyQ1ZNVyswVzQ3Qy9DT0Jkb1NFUTl5akJmCmlGRGNseG04QU4yUG1hR1FhK3hvT1hnWkxYZXJDaE5LV0JTWlIrWktYTEpTTTlVYUVTbEhmNXVuQkxFcENqK2oKZEJpSXFGY2E3eElGUGtyKzBSRW9BVmMveFBubnNhS2pMMlV5Z0dqUWZGTnhjT042Y3VjYjZMS0pYT1pFSVRiNQpINjhKdWFSQ0tyZWZZK0l5aFFWVk5taWk3dE1wY1UyS2pXNXBrVktxVTNkS0l0RXEyVmtTZHpNVUtqTnhZd3FGCll6YnozNFQ1MENXbm9HbU5SQVdKc0xlVmlPWVUyNmR3YkFXZDlVYitWMDFRam43OAotLS0tLUVORCBDRVJUSUZJQ0FURS0tLS0tCg==\",\"tls.key\":\"LS0tLS1CRUdJTiBQUklWQVRFIEtFWS0tLS0tCk1JSUV2d0lCQURBTkJna3Foa2lHOXcwQkFRRUZBQVNDQktrd2dnU2xBZ0VBQW9JQkFRRGNBOFl0aC9QV2FPR1MKb05tdkVIWjI0alE3UEtOK0Q0b3dMSFdlaXVSZG1oQTBZT3ZVM3dxRzNWcVk0WnBsWkFWMFBLbEQvKzJaU0YxNAp6OHcxZUY0UVR6WmFZeHd5OSt3ZkhOa1RERXBNalA4Sk0yT0VieWtVUnhVUnZXNCs3RDMwRTJFejVPUGx4bWMwCk1ZTS8vSkg1RURRaGNpRHJsWXFlMVNSTVJBTFplVm1rYUF5dTZOSEpUQnVqMFNJUHVkTFRjaCs5MHErcmR3bnkKZmtUMXgzT1RhbmJXam5vbUVKZTdNdnk0bXZ2cXFJSHU0OFM5QzhaZDFCR1ZQYnU4Vi9VRHJTV1E5ellDWDRTRwpPYXNsOEMwWG1INmtlbWhQRGxEL1R2MHh2eUg1cTVNVWNIaTRtSnROK2d6b2I1NER3elZHRWplZjVMZVMxVjVGCjBUQVAwZCtYQWdNQkFBRUNnZ0VCQUk2U3I0anYwZForanJhN0gzVnZ3S1RYZnl0bjV6YVlrVjhZWUh3RjIyakEKbm9HaTBSQllIUFU2V2l3NS9oaDRFWVM2anFHdkptUXZYY3NkTldMdEJsK2hSVUtiZVRtYUtWd2NFSnRrV24xeQozUTQwUytnVk5OU2NINDRvYUZuRU0zMklWWFFRZnBKMjJJZ2RFY1dVUVcvWnpUNWpPK3dPTXc4c1plSTZMSEtLCkdoOENsVDkrRGUvdXFqbjNCRnQwelZ3cnFLbllKSU1DSWFrb2lDRmtIcGhVTURFNVkyU1NLaGFGWndxMWtLd0sKdHFvWFpKQnlzYXhnUTFRa21mS1RnRkx5WlpXT01mRzVzb1VrU1RTeURFRzFsYnVYcHpUbTlVSTlKU2lsK01yaAp1LzVTeXBLOHBCSHhBdFg5VXdiTjFiRGw3Sng1SWJyMnNoM0F1UDF4OUpFQ2dZRUE4dGNTM09URXNOUFpQZlptCk9jaUduOW9STTdHVmVGdjMrL05iL3JodHp1L1RQUWJBSzhWZ3FrS0dPazNGN1krY2txS1NTWjFnUkF2SHBsZEIKaTY0Y0daT1dpK01jMWZVcEdVV2sxdnZXbG1nTUlQVjVtbFpvOHowMlNTdXhLZTI1Y2VNb09oenFlay9vRmFtdgoyTmxFeTh0dEhOMUxMS3grZllhMkpGcWVycThDZ1lFQTUvQUxHSXVrU3J0K0dkektJLzV5cjdSREpTVzIzUTJ4CkM5ZklUTUFSL1Q4dzNsWGhyUnRXcmlHL3l0QkVPNXdTMVIwdDkydW1nVkhIRTA5eFFXbzZ0Tm16QVBNb1RSekMKd08yYnJqQktBdUJkQ0RISjZsMlFnOEhPQWovUncrK2x4bEN0VEI2YS8xWEZIZnNHUGhqMEQrWlJiWVZzaE00UgpnSVVmdmpmQ1Y1a0NnWUVBMzdzL2FieHJhdThEaTQ3a0NBQ3o1N3FsZHBiNk92V2d0OFF5MGE5aG0vSmhFQ3lVCkNML0VtNWpHeWhpMWJuV05yNXVRWTdwVzR0cG5pdDJCU2d1VFlBMFYrck8zOFhmNThZcTBvRTFPR3l5cFlBUkoKa09SanRSYUVXVTJqNEJsaGJZZjNtL0xnSk9oUnp3T1RPNXFSUTZHY1dhZVlod1ExVmJrelByTXUxNGtDZ1lCbwp4dEhjWnNqelVidm5wd3hTTWxKUStaZ1RvZlAzN0lWOG1pQk1POEJrclRWQVczKzFtZElRbkFKdWRxTThZb2RICmF3VW03cVNyYXV3SjF5dU1wNWFadUhiYkNQMjl5QzVheFh3OHRtZlk0TTVtTTBmSjdqYW9ydGFId1pqYmNObHMKdTJsdUo2MVJoOGVpZ1pJU1gyZHgvMVB0ckFhWUFCZDcvYWVYWU0wVWtRS0JnUUNVbkFIdmRQUGhIVnJDWU1rTgpOOFBEK0t0YmhPRks2S3MvdlgyUkcyRnFmQkJPQWV3bEo1d0xWeFBLT1RpdytKS2FSeHhYMkcvREZVNzduOEQvCkR5V2RjM2ZCQWQ0a1lJamZVaGRGa1hHNEFMUDZBNVFIZVN4NzNScTFLNWxMVWhPbEZqc3VPZ0NKS28wVlFmRC8KT05paDB6SzN5Wmc3aDVQamZ1TUdGb09OQWc9PQotLS0tLUVORCBQUklWQVRFIEtFWS0tLS0tCg==\"},\"kind\":\"Secret\",\"metadata\":{\"annotations\":{},\"labels\":{\"kat-ambassador-id\":\"tlscontexttest\",\"scope\":\"AmbassadorTest\"},\"name\":\"test-tlscontext-secret-2\",\"namespace\":\"default\"},\"type\":\"kubernetes.io/tls\"}\n"
-                    },
-                    "creationTimestamp": "2020-07-06T15:20:01Z",
-=======
                         "kubectl.kubernetes.io/last-applied-configuration": "{\"apiVersion\":\"v1\",\"data\":{\"tls.crt\":\"LS0tLS1CRUdJTiBDRVJUSUZJQ0FURS0tLS0tCk1JSURnRENDQW1pZ0F3SUJBZ0lKQUpycUl0ekY2MTBpTUEwR0NTcUdTSWIzRFFFQkN3VUFNRlV4Q3pBSkJnTlYKQkFZVEFsVlRNUXN3Q1FZRFZRUUlEQUpOUVRFUE1BMEdBMVVFQnd3R1FtOXpkRzl1TVFzd0NRWURWUVFLREFKRQpWekViTUJrR0ExVUVBd3dTZEd4ekxXTnZiblJsZUhRdGFHOXpkQzB4TUI0WERURTRNVEV3TVRFek5UTXhPRm9YCkRUSTRNVEF5T1RFek5UTXhPRm93VlRFTE1Ba0dBMVVFQmhNQ1ZWTXhDekFKQmdOVkJBZ01BazFCTVE4d0RRWUQKVlFRSERBWkNiM04wYjI0eEN6QUpCZ05WQkFvTUFrUlhNUnN3R1FZRFZRUUREQkowYkhNdFkyOXVkR1Y0ZEMxbwpiM04wTFRFd2dnRWlNQTBHQ1NxR1NJYjNEUUVCQVFVQUE0SUJEd0F3Z2dFS0FvSUJBUUM5T2dDOHd4eUlyUHpvCkdYc0xwUEt0NzJERXgyd2p3VzhuWFcyd1dieWEzYzk2bjJuU0NLUEJuODVoYnFzaHpqNWloU1RBTURJb2c5RnYKRzZSS1dVUFhUNEtJa1R2M0NESHFYc0FwSmxKNGxTeW5ReW8yWnYwbytBZjhDTG5nWVpCK3JmenRad3llRGhWcAp3WXpCVjIzNXp6NisycWJWbUNabHZCdVhiVXFUbEVZWXZ1R2xNR3o3cFBmT1dLVXBlWW9kYkcyZmIraEZGcGVvCkN4a1VYclFzT29SNUpkSEc1aldyWnVCTzQ1NVNzcnpCTDhSbGU1VUhvMDVXY0s3YkJiaVF6MTA2cEhDSllaK3AKdmxQSWNOU1g1S2gzNEZnOTZVUHg5bFFpQTN6RFRLQmZ5V2NMUStxMWNabExjV2RnUkZjTkJpckdCLzdyYTFWVApnRUplR2tQekFnTUJBQUdqVXpCUk1CMEdBMVVkRGdRV0JCUkRWVUtYWWJsRFdNTzE3MUJuWWZhYlkzM0NFVEFmCkJnTlZIU01FR0RBV2dCUkRWVUtYWWJsRFdNTzE3MUJuWWZhYlkzM0NFVEFQQmdOVkhSTUJBZjhFQlRBREFRSC8KTUEwR0NTcUdTSWIzRFFFQkN3VUFBNElCQVFBUE8vRDRUdDUyWHJsQ0NmUzZnVUVkRU5DcnBBV05YRHJvR2M2dApTVGx3aC8rUUxRYk5hZEtlaEtiZjg5clhLaituVXF0cS9OUlpQSXNBSytXVWtHOVpQb1FPOFBRaVY0V1g1clE3CjI5dUtjSmZhQlhrZHpVVzdxTlFoRTRjOEJhc0JySWVzcmtqcFQ5OVF4SktuWFFhTitTdzdvRlBVSUFOMzhHcWEKV2wvS1BNVHRicWt3eWFjS01CbXExVkx6dldKb0g1Q2l6Skp3aG5rWHh0V0tzLzY3clROblBWTXorbWVHdHZTaQpkcVg2V1NTbUdMRkVFcjJoZ1VjQVpqazNWdVFoLzc1aFh1K1UySXRzQys1cXBsaEc3Q1hzb1huS0t5MVhsT0FFCmI4a3IyZFdXRWs2STVZNm5USnpXSWxTVGtXODl4d1hyY3RtTjlzYjlxNFNuaVZsegotLS0tLUVORCBDRVJUSUZJQ0FURS0tLS0tCg==\",\"tls.key\":\"LS0tLS1CRUdJTiBQUklWQVRFIEtFWS0tLS0tCk1JSUV2UUlCQURBTkJna3Foa2lHOXcwQkFRRUZBQVNDQktjd2dnU2pBZ0VBQW9JQkFRQzlPZ0M4d3h5SXJQem8KR1hzTHBQS3Q3MkRFeDJ3andXOG5YVzJ3V2J5YTNjOTZuMm5TQ0tQQm44NWhicXNoemo1aWhTVEFNRElvZzlGdgpHNlJLV1VQWFQ0S0lrVHYzQ0RIcVhzQXBKbEo0bFN5blF5bzJadjBvK0FmOENMbmdZWkIrcmZ6dFp3eWVEaFZwCndZekJWMjM1eno2KzJxYlZtQ1psdkJ1WGJVcVRsRVlZdnVHbE1HejdwUGZPV0tVcGVZb2RiRzJmYitoRkZwZW8KQ3hrVVhyUXNPb1I1SmRIRzVqV3JadUJPNDU1U3NyekJMOFJsZTVVSG8wNVdjSzdiQmJpUXoxMDZwSENKWVorcAp2bFBJY05TWDVLaDM0Rmc5NlVQeDlsUWlBM3pEVEtCZnlXY0xRK3ExY1psTGNXZGdSRmNOQmlyR0IvN3JhMVZUCmdFSmVHa1B6QWdNQkFBRUNnZ0VBQmFsN3BpcE1hMGFKMXNRVWEzZkhEeTlQZlBQZXAzODlQVGROZGU1cGQxVFYKeFh5SnBSQS9IaWNTL05WYjU0b05VZE5jRXlnZUNCcFJwUHAxd3dmQ3dPbVBKVmo3SzF3aWFqbmxsQldpZUJzMgpsOWFwcDdFVE9DdWJ5WTNWU2dLQldWa0piVzBjOG9uSFdEL0RYM0duUjhkTXdGYzRrTUdadkllUlo4bU1acmdHCjZPdDNKOHI2eVZsZWI2OGF1WmtneXMwR2VGc3pNdVRubHJCOEw5djI1UUtjVGtESjIvRWx1Y1p5aER0eGF0OEIKTzZOUnNubmNyOHhwUVdPci9sV3M5VVFuZEdCdHFzbXMrdGNUN1ZUNU9UanQ4WHY5NVhNSHB5Z29pTHk3czhvYwpJMGprNDJabzRKZW5JT3c2Rm0weUFEZ0E3eWlXcks0bEkzWGhqaTVSb1FLQmdRRGRqaWNkTUpYVUZWc28rNTJkCkUwT2EwcEpVMFNSaC9JQmdvRzdNakhrVWxiaXlpR1pNanA5MEo5VHFaL1ErM1pWZVdqMmxPSWF0OG5nUzB6MDAKVzA3T1ZxYXprMVNYaFZlY2tGNWFEcm5PRDNhU2VWMSthV3JUdDFXRWdqOVFxYnJZYVA5emd4UkpkRzV3WENCUApGNDNFeXE5ZEhXOWF6SSt3UHlJQ0JqNnZBd0tCZ1FEYXBTelhPR2ViMi9SMWhlWXdWV240czNGZEtYVjgzemtTCnFSWDd6d1pLdkk5OGMybDU1Y1ZNUzBoTGM0bTVPMXZCaUd5SG80eTB2SVAvR0k0Rzl4T1FhMXdpVnNmUVBiSU4KLzJPSDFnNXJLSFdCWVJUaHZGcERqdHJRU2xyRHVjWUNSRExCd1hUcDFrbVBkL09mY2FybG42MjZEamthZllieAp3dWUydlhCTVVRS0JnQm4vTmlPOHNiZ0RFWUZMbFFEN1k3RmxCL3FmMTg4UG05aTZ1b1dSN2hzMlBrZmtyV3hLClIvZVBQUEtNWkNLRVNhU2FuaVVtN3RhMlh0U0dxT1hkMk85cFI0Skd4V1JLSnkrZDJSUmtLZlU5NTBIa3I4M0gKZk50KzVhLzR3SWtzZ1ZvblorSWIvV05wSUJSYkd3ZHMwaHZIVkxCdVpjU1h3RHlFQysrRTRCSVZBb0dCQUoxUQp6eXlqWnRqYnI4NkhZeEpQd29teEF0WVhLSE9LWVJRdUdLVXZWY1djV2xrZTZUdE51V0dsb1FTNHd0VkdBa1VECmxhTWFaL2o2MHJaT3dwSDhZRlUvQ2ZHakl1MlFGbmEvMUtzOXR1NGZGRHpjenh1RVhDWFR1Vmk0eHdtZ3R2bVcKZkRhd3JTQTZrSDdydlp4eE9wY3hCdHloc3pCK05RUHFTckpQSjJlaEFvR0FkdFJKam9vU0lpYURVU25lZUcyZgpUTml1T01uazJkeFV3RVF2S1E4eWNuUnpyN0QwaEtZVWIycThHKzE2bThQUjNCcFMzZDFLbkpMVnI3TUhaWHpSCitzZHNaWGtTMWVEcEZhV0RFREFEWWI0ckRCb2RBdk8xYm03ZXdTMzhSbk1UaTlhdFZzNVNTODNpZG5HbFZiSmsKYkZKWG0rWWxJNHFkaXowTFdjWGJyREE9Ci0tLS0tRU5EIFBSSVZBVEUgS0VZLS0tLS0K\"},\"kind\":\"Secret\",\"metadata\":{\"annotations\":{},\"labels\":{\"kat-ambassador-id\":\"tlscontexttest\",\"scope\":\"AmbassadorTest\"},\"name\":\"test-tlscontext-secret-1\",\"namespace\":\"secret-namespace\"},\"type\":\"kubernetes.io/tls\"}\n"
                     },
-                    "creationTimestamp": "2020-07-08T12:43:24Z",
->>>>>>> e9a30b30
-                    "labels": {
-                        "kat-ambassador-id": "tlscontexttest",
-                        "scope": "AmbassadorTest"
-                    },
-<<<<<<< HEAD
-                    "name": "test-tlscontext-secret-2",
-                    "namespace": "default",
-                    "resourceVersion": "21437",
-                    "selfLink": "/api/v1/namespaces/default/secrets/test-tlscontext-secret-2",
-                    "uid": "29464254-bf9c-11ea-b9b6-0e01d46fe775"
-=======
+                    "creationTimestamp": "2020-07-09T17:32:02Z",
+                    "labels": {
+                        "kat-ambassador-id": "tlscontexttest",
+                        "scope": "AmbassadorTest"
+                    },
                     "name": "test-tlscontext-secret-1",
                     "namespace": "secret-namespace",
-                    "resourceVersion": "26628",
+                    "resourceVersion": "11868",
                     "selfLink": "/api/v1/namespaces/secret-namespace/secrets/test-tlscontext-secret-1",
-                    "uid": "9d25534d-c118-11ea-bf4a-0e268c70ad4f"
->>>>>>> e9a30b30
+                    "uid": "197c6d59-c20a-11ea-87b2-0ab82b9da1f7"
                 },
                 "type": "kubernetes.io/tls"
             },
             {
                 "apiVersion": "v1",
                 "data": {
-<<<<<<< HEAD
-                    "tls.crt": "LS0tLS1CRUdJTiBDRVJUSUZJQ0FURS0tLS0tCk1JSURnRENDQW1pZ0F3SUJBZ0lKQUpycUl0ekY2MTBpTUEwR0NTcUdTSWIzRFFFQkN3VUFNRlV4Q3pBSkJnTlYKQkFZVEFsVlRNUXN3Q1FZRFZRUUlEQUpOUVRFUE1BMEdBMVVFQnd3R1FtOXpkRzl1TVFzd0NRWURWUVFLREFKRQpWekViTUJrR0ExVUVBd3dTZEd4ekxXTnZiblJsZUhRdGFHOXpkQzB4TUI0WERURTRNVEV3TVRFek5UTXhPRm9YCkRUSTRNVEF5T1RFek5UTXhPRm93VlRFTE1Ba0dBMVVFQmhNQ1ZWTXhDekFKQmdOVkJBZ01BazFCTVE4d0RRWUQKVlFRSERBWkNiM04wYjI0eEN6QUpCZ05WQkFvTUFrUlhNUnN3R1FZRFZRUUREQkowYkhNdFkyOXVkR1Y0ZEMxbwpiM04wTFRFd2dnRWlNQTBHQ1NxR1NJYjNEUUVCQVFVQUE0SUJEd0F3Z2dFS0FvSUJBUUM5T2dDOHd4eUlyUHpvCkdYc0xwUEt0NzJERXgyd2p3VzhuWFcyd1dieWEzYzk2bjJuU0NLUEJuODVoYnFzaHpqNWloU1RBTURJb2c5RnYKRzZSS1dVUFhUNEtJa1R2M0NESHFYc0FwSmxKNGxTeW5ReW8yWnYwbytBZjhDTG5nWVpCK3JmenRad3llRGhWcAp3WXpCVjIzNXp6NisycWJWbUNabHZCdVhiVXFUbEVZWXZ1R2xNR3o3cFBmT1dLVXBlWW9kYkcyZmIraEZGcGVvCkN4a1VYclFzT29SNUpkSEc1aldyWnVCTzQ1NVNzcnpCTDhSbGU1VUhvMDVXY0s3YkJiaVF6MTA2cEhDSllaK3AKdmxQSWNOU1g1S2gzNEZnOTZVUHg5bFFpQTN6RFRLQmZ5V2NMUStxMWNabExjV2RnUkZjTkJpckdCLzdyYTFWVApnRUplR2tQekFnTUJBQUdqVXpCUk1CMEdBMVVkRGdRV0JCUkRWVUtYWWJsRFdNTzE3MUJuWWZhYlkzM0NFVEFmCkJnTlZIU01FR0RBV2dCUkRWVUtYWWJsRFdNTzE3MUJuWWZhYlkzM0NFVEFQQmdOVkhSTUJBZjhFQlRBREFRSC8KTUEwR0NTcUdTSWIzRFFFQkN3VUFBNElCQVFBUE8vRDRUdDUyWHJsQ0NmUzZnVUVkRU5DcnBBV05YRHJvR2M2dApTVGx3aC8rUUxRYk5hZEtlaEtiZjg5clhLaituVXF0cS9OUlpQSXNBSytXVWtHOVpQb1FPOFBRaVY0V1g1clE3CjI5dUtjSmZhQlhrZHpVVzdxTlFoRTRjOEJhc0JySWVzcmtqcFQ5OVF4SktuWFFhTitTdzdvRlBVSUFOMzhHcWEKV2wvS1BNVHRicWt3eWFjS01CbXExVkx6dldKb0g1Q2l6Skp3aG5rWHh0V0tzLzY3clROblBWTXorbWVHdHZTaQpkcVg2V1NTbUdMRkVFcjJoZ1VjQVpqazNWdVFoLzc1aFh1K1UySXRzQys1cXBsaEc3Q1hzb1huS0t5MVhsT0FFCmI4a3IyZFdXRWs2STVZNm5USnpXSWxTVGtXODl4d1hyY3RtTjlzYjlxNFNuaVZsegotLS0tLUVORCBDRVJUSUZJQ0FURS0tLS0tCg==",
-                    "tls.key": "LS0tLS1CRUdJTiBQUklWQVRFIEtFWS0tLS0tCk1JSUV2UUlCQURBTkJna3Foa2lHOXcwQkFRRUZBQVNDQktjd2dnU2pBZ0VBQW9JQkFRQzlPZ0M4d3h5SXJQem8KR1hzTHBQS3Q3MkRFeDJ3andXOG5YVzJ3V2J5YTNjOTZuMm5TQ0tQQm44NWhicXNoemo1aWhTVEFNRElvZzlGdgpHNlJLV1VQWFQ0S0lrVHYzQ0RIcVhzQXBKbEo0bFN5blF5bzJadjBvK0FmOENMbmdZWkIrcmZ6dFp3eWVEaFZwCndZekJWMjM1eno2KzJxYlZtQ1psdkJ1WGJVcVRsRVlZdnVHbE1HejdwUGZPV0tVcGVZb2RiRzJmYitoRkZwZW8KQ3hrVVhyUXNPb1I1SmRIRzVqV3JadUJPNDU1U3NyekJMOFJsZTVVSG8wNVdjSzdiQmJpUXoxMDZwSENKWVorcAp2bFBJY05TWDVLaDM0Rmc5NlVQeDlsUWlBM3pEVEtCZnlXY0xRK3ExY1psTGNXZGdSRmNOQmlyR0IvN3JhMVZUCmdFSmVHa1B6QWdNQkFBRUNnZ0VBQmFsN3BpcE1hMGFKMXNRVWEzZkhEeTlQZlBQZXAzODlQVGROZGU1cGQxVFYKeFh5SnBSQS9IaWNTL05WYjU0b05VZE5jRXlnZUNCcFJwUHAxd3dmQ3dPbVBKVmo3SzF3aWFqbmxsQldpZUJzMgpsOWFwcDdFVE9DdWJ5WTNWU2dLQldWa0piVzBjOG9uSFdEL0RYM0duUjhkTXdGYzRrTUdadkllUlo4bU1acmdHCjZPdDNKOHI2eVZsZWI2OGF1WmtneXMwR2VGc3pNdVRubHJCOEw5djI1UUtjVGtESjIvRWx1Y1p5aER0eGF0OEIKTzZOUnNubmNyOHhwUVdPci9sV3M5VVFuZEdCdHFzbXMrdGNUN1ZUNU9UanQ4WHY5NVhNSHB5Z29pTHk3czhvYwpJMGprNDJabzRKZW5JT3c2Rm0weUFEZ0E3eWlXcks0bEkzWGhqaTVSb1FLQmdRRGRqaWNkTUpYVUZWc28rNTJkCkUwT2EwcEpVMFNSaC9JQmdvRzdNakhrVWxiaXlpR1pNanA5MEo5VHFaL1ErM1pWZVdqMmxPSWF0OG5nUzB6MDAKVzA3T1ZxYXprMVNYaFZlY2tGNWFEcm5PRDNhU2VWMSthV3JUdDFXRWdqOVFxYnJZYVA5emd4UkpkRzV3WENCUApGNDNFeXE5ZEhXOWF6SSt3UHlJQ0JqNnZBd0tCZ1FEYXBTelhPR2ViMi9SMWhlWXdWV240czNGZEtYVjgzemtTCnFSWDd6d1pLdkk5OGMybDU1Y1ZNUzBoTGM0bTVPMXZCaUd5SG80eTB2SVAvR0k0Rzl4T1FhMXdpVnNmUVBiSU4KLzJPSDFnNXJLSFdCWVJUaHZGcERqdHJRU2xyRHVjWUNSRExCd1hUcDFrbVBkL09mY2FybG42MjZEamthZllieAp3dWUydlhCTVVRS0JnQm4vTmlPOHNiZ0RFWUZMbFFEN1k3RmxCL3FmMTg4UG05aTZ1b1dSN2hzMlBrZmtyV3hLClIvZVBQUEtNWkNLRVNhU2FuaVVtN3RhMlh0U0dxT1hkMk85cFI0Skd4V1JLSnkrZDJSUmtLZlU5NTBIa3I4M0gKZk50KzVhLzR3SWtzZ1ZvblorSWIvV05wSUJSYkd3ZHMwaHZIVkxCdVpjU1h3RHlFQysrRTRCSVZBb0dCQUoxUQp6eXlqWnRqYnI4NkhZeEpQd29teEF0WVhLSE9LWVJRdUdLVXZWY1djV2xrZTZUdE51V0dsb1FTNHd0VkdBa1VECmxhTWFaL2o2MHJaT3dwSDhZRlUvQ2ZHakl1MlFGbmEvMUtzOXR1NGZGRHpjenh1RVhDWFR1Vmk0eHdtZ3R2bVcKZkRhd3JTQTZrSDdydlp4eE9wY3hCdHloc3pCK05RUHFTckpQSjJlaEFvR0FkdFJKam9vU0lpYURVU25lZUcyZgpUTml1T01uazJkeFV3RVF2S1E4eWNuUnpyN0QwaEtZVWIycThHKzE2bThQUjNCcFMzZDFLbkpMVnI3TUhaWHpSCitzZHNaWGtTMWVEcEZhV0RFREFEWWI0ckRCb2RBdk8xYm03ZXdTMzhSbk1UaTlhdFZzNVNTODNpZG5HbFZiSmsKYkZKWG0rWWxJNHFkaXowTFdjWGJyREE9Ci0tLS0tRU5EIFBSSVZBVEUgS0VZLS0tLS0K"
-=======
                     "tls.crt": "LS0tLS1CRUdJTiBDRVJUSUZJQ0FURS0tLS0tCk1JSURwakNDQW82Z0F3SUJBZ0lKQUpxa1Z4Y1RtQ1FITUEwR0NTcUdTSWIzRFFFQkN3VUFNR2d4Q3pBSkJnTlYKQkFZVEFsVlRNUXN3Q1FZRFZRUUlEQUpOUVRFUE1BMEdBMVVFQnd3R1FtOXpkRzl1TVJFd0R3WURWUVFLREFoRQpZWFJoZDJseVpURVVNQklHQTFVRUN3d0xSVzVuYVc1bFpYSnBibWN4RWpBUUJnTlZCQU1NQ1d4dlkyRnNhRzl6CmREQWVGdzB4T0RFd01UQXhNREk1TURKYUZ3MHlPREV3TURjeE1ESTVNREphTUdneEN6QUpCZ05WQkFZVEFsVlQKTVFzd0NRWURWUVFJREFKTlFURVBNQTBHQTFVRUJ3d0dRbTl6ZEc5dU1SRXdEd1lEVlFRS0RBaEVZWFJoZDJseQpaVEVVTUJJR0ExVUVDd3dMUlc1bmFXNWxaWEpwYm1jeEVqQVFCZ05WQkFNTUNXeHZZMkZzYUc5emREQ0NBU0l3CkRRWUpLb1pJaHZjTkFRRUJCUUFEZ2dFUEFEQ0NBUW9DZ2dFQkFMcTZtdS9FSzlQc1Q0YkR1WWg0aEZPVnZiblAKekV6MGpQcnVzdXcxT05MQk9jT2htbmNSTnE4c1FyTGxBZ3NicDBuTFZmQ1pSZHQ4UnlOcUFGeUJlR29XS3IvZAprQVEybVBucjBQRHlCTzk0UHo4VHdydDBtZEtEU1dGanNxMjlOYVJaT0JqdStLcGV6RytOZ3pLMk04M0ZtSldUCnFYdTI3ME9pOXlqb2VGQ3lPMjdwUkdvcktkQk9TcmIwd3ozdFdWUGk4NFZMdnFKRWprT0JVZjJYNVF3b25XWngKMktxVUJ6OUFSZVVUMzdwUVJZQkJMSUdvSnM4U042cjF4MSt1dTNLdTVxSkN1QmRlSHlJbHpKb2V0aEp2K3pTMgowN0pFc2ZKWkluMWNpdXhNNzNPbmVRTm1LUkpsL2NEb3BLemswSldRSnRSV1NnbktneFNYWkRrZjJMOENBd0VBCkFhTlRNRkV3SFFZRFZSME9CQllFRkJoQzdDeVRpNGFkSFVCd0wvTkZlRTZLdnFIRE1COEdBMVVkSXdRWU1CYUEKRkJoQzdDeVRpNGFkSFVCd0wvTkZlRTZLdnFIRE1BOEdBMVVkRXdFQi93UUZNQU1CQWY4d0RRWUpLb1pJaHZjTgpBUUVMQlFBRGdnRUJBSFJvb0xjcFdEa1IyMEhENEJ5d1BTUGRLV1hjWnN1U2tXYWZyekhoYUJ5MWJZcktIR1o1CmFodFF3L1gwQmRnMWtidlpZUDJSTzdGTFhBSlNTdXVJT0NHTFVwS0pkVHE1NDREUThNb1daWVZKbTc3UWxxam0KbHNIa2VlTlRNamFOVjdMd0MzalBkMERYelczbGVnWFRoYWpmZ2dtLzBJZXNGRzBVWjFEOTJHNURmc0hLekpSagpNSHZyVDNtVmJGZjkrSGJhRE4yT2g5VjIxUWhWSzF2M0F2dWNXczhUWCswZHZFZ1dtWHBRcndEd2pTMU04QkRYCldoWjVsZTZjVzhNYjhnZmRseG1JckpnQStuVVZzMU9EbkJKS1F3MUY4MVdkc25tWXdweVUrT2xVais4UGt1TVoKSU4rUlhQVnZMSWJ3czBmamJ4UXRzbTArZVBpRnN2d0NsUFk9Ci0tLS0tRU5EIENFUlRJRklDQVRFLS0tLS0K",
                     "tls.key": "LS0tLS1CRUdJTiBQUklWQVRFIEtFWS0tLS0tCk1JSUV2Z0lCQURBTkJna3Foa2lHOXcwQkFRRUZBQVNDQktnd2dnU2tBZ0VBQW9JQkFRQzZ1cHJ2eEN2VDdFK0cKdzdtSWVJUlRsYjI1ejh4TTlJejY3ckxzTlRqU3dUbkRvWnAzRVRhdkxFS3k1UUlMRzZkSnkxWHdtVVhiZkVjagphZ0JjZ1hocUZpcS8zWkFFTnBqNTY5RHc4Z1R2ZUQ4L0U4SzdkSm5TZzBsaFk3S3R2VFdrV1RnWTd2aXFYc3h2CmpZTXl0alBOeFppVms2bDd0dTlEb3ZjbzZIaFFzanR1NlVScUt5blFUa3EyOU1NOTdWbFQ0dk9GUzc2aVJJNUQKZ1ZIOWwrVU1LSjFtY2RpcWxBYy9RRVhsRTkrNlVFV0FRU3lCcUNiUEVqZXE5Y2RmcnJ0eXJ1YWlRcmdYWGg4aQpKY3lhSHJZU2IvczB0dE95UkxIeVdTSjlYSXJzVE85enAza0RaaWtTWmYzQTZLU3M1TkNWa0NiVVZrb0p5b01VCmwyUTVIOWkvQWdNQkFBRUNnZ0VBSVFsZzNpamNCRHViK21Eb2syK1hJZDZ0V1pHZE9NUlBxUm5RU0NCR2RHdEIKV0E1Z2NNNTMyVmhBV0x4UnR6dG1ScFVXR0dKVnpMWlpNN2ZPWm85MWlYZHdpcytkYWxGcWtWVWFlM2FtVHVQOApkS0YvWTRFR3Nnc09VWSs5RGlZYXRvQWVmN0xRQmZ5TnVQTFZrb1JQK0FrTXJQSWFHMHhMV3JFYmYzNVp3eFRuCnd5TTF3YVpQb1oxWjZFdmhHQkxNNzlXYmY2VFY0WXVzSTRNOEVQdU1GcWlYcDNlRmZ4L0tnNHhtYnZtN1JhYzcKOEJ3Z3pnVmljNXlSbkVXYjhpWUh5WGtyazNTL0VCYUNEMlQwUjM5VmlVM1I0VjBmMUtyV3NjRHowVmNiVWNhKwpzeVdyaVhKMHBnR1N0Q3FWK0dRYy9aNmJjOGt4VWpTTWxOUWtudVJRZ1FLQmdRRHpwM1ZaVmFzMTA3NThVT00rCnZUeTFNL0V6azg4cWhGb21kYVFiSFRlbStpeGpCNlg3RU9sRlkya3JwUkwvbURDSEpwR0MzYlJtUHNFaHVGSUwKRHhSQ2hUcEtTVmNsSytaaUNPaWE1ektTVUpxZnBOcW15RnNaQlhJNnRkNW9mWk42aFpJVTlJR2RUaGlYMjBONwppUW01UnZlSUx2UHVwMWZRMmRqd2F6Ykgvd0tCZ1FERU1MN21Mb2RqSjBNTXh6ZnM3MW1FNmZOUFhBMVY2ZEgrCllCVG4xS2txaHJpampRWmFNbXZ6dEZmL1F3Wkhmd3FKQUVuNGx2em5ncUNzZTMvUElZMy8zRERxd1p2NE1vdy8KRGdBeTBLQmpQYVJGNjhYT1B1d0VuSFN1UjhyZFg2UzI3TXQ2cEZIeFZ2YjlRRFJuSXc4a3grSFVreml4U0h5Ugo2NWxESklEdlFRS0JnUURpQTF3ZldoQlBCZk9VYlpQZUJydmhlaVVycXRob29BemYwQkJCOW9CQks1OHczVTloCjdQWDFuNWxYR3ZEY2x0ZXRCbUhEK3RQMFpCSFNyWit0RW5mQW5NVE5VK3E2V0ZhRWFhOGF3WXR2bmNWUWdTTXgKd25oK1pVYm9udnVJQWJSajJyTC9MUzl1TTVzc2dmKy9BQWM5RGs5ZXkrOEtXY0Jqd3pBeEU4TGxFUUtCZ0IzNwoxVEVZcTFoY0I4Tk1MeC9tOUtkN21kUG5IYUtqdVpSRzJ1c1RkVWNxajgxdklDbG95MWJUbVI5Si93dXVQczN4ClhWekF0cVlyTUtNcnZMekxSQWgyZm9OaVU1UDdKYlA5VDhwMFdBN1N2T2h5d0NobE5XeisvRlltWXJxeWcxbngKbHFlSHRYNU03REtJUFhvRndhcTlZYVk3V2M2K1pVdG4xbVNNajZnQkFvR0JBSTgwdU9iTkdhRndQTVYrUWhiZApBelkrSFNGQjBkWWZxRytzcTBmRVdIWTNHTXFmNFh0aVRqUEFjWlg3RmdtT3Q5Uit3TlFQK0dFNjZoV0JpKzBWCmVLV3prV0lXeS9sTVZCSW0zVWtlSlRCT3NudTFVaGhXbm5WVDhFeWhEY1FxcndPSGlhaUo3bFZSZmRoRWFyQysKSnpaU0czOHVZUVlyc0lITnRVZFgySmdPCi0tLS0tRU5EIFBSSVZBVEUgS0VZLS0tLS0K"
->>>>>>> e9a30b30
                 },
                 "kind": "Secret",
                 "metadata": {
                     "annotations": {
-<<<<<<< HEAD
-                        "kubectl.kubernetes.io/last-applied-configuration": "{\"apiVersion\":\"v1\",\"data\":{\"tls.crt\":\"LS0tLS1CRUdJTiBDRVJUSUZJQ0FURS0tLS0tCk1JSURnRENDQW1pZ0F3SUJBZ0lKQUpycUl0ekY2MTBpTUEwR0NTcUdTSWIzRFFFQkN3VUFNRlV4Q3pBSkJnTlYKQkFZVEFsVlRNUXN3Q1FZRFZRUUlEQUpOUVRFUE1BMEdBMVVFQnd3R1FtOXpkRzl1TVFzd0NRWURWUVFLREFKRQpWekViTUJrR0ExVUVBd3dTZEd4ekxXTnZiblJsZUhRdGFHOXpkQzB4TUI0WERURTRNVEV3TVRFek5UTXhPRm9YCkRUSTRNVEF5T1RFek5UTXhPRm93VlRFTE1Ba0dBMVVFQmhNQ1ZWTXhDekFKQmdOVkJBZ01BazFCTVE4d0RRWUQKVlFRSERBWkNiM04wYjI0eEN6QUpCZ05WQkFvTUFrUlhNUnN3R1FZRFZRUUREQkowYkhNdFkyOXVkR1Y0ZEMxbwpiM04wTFRFd2dnRWlNQTBHQ1NxR1NJYjNEUUVCQVFVQUE0SUJEd0F3Z2dFS0FvSUJBUUM5T2dDOHd4eUlyUHpvCkdYc0xwUEt0NzJERXgyd2p3VzhuWFcyd1dieWEzYzk2bjJuU0NLUEJuODVoYnFzaHpqNWloU1RBTURJb2c5RnYKRzZSS1dVUFhUNEtJa1R2M0NESHFYc0FwSmxKNGxTeW5ReW8yWnYwbytBZjhDTG5nWVpCK3JmenRad3llRGhWcAp3WXpCVjIzNXp6NisycWJWbUNabHZCdVhiVXFUbEVZWXZ1R2xNR3o3cFBmT1dLVXBlWW9kYkcyZmIraEZGcGVvCkN4a1VYclFzT29SNUpkSEc1aldyWnVCTzQ1NVNzcnpCTDhSbGU1VUhvMDVXY0s3YkJiaVF6MTA2cEhDSllaK3AKdmxQSWNOU1g1S2gzNEZnOTZVUHg5bFFpQTN6RFRLQmZ5V2NMUStxMWNabExjV2RnUkZjTkJpckdCLzdyYTFWVApnRUplR2tQekFnTUJBQUdqVXpCUk1CMEdBMVVkRGdRV0JCUkRWVUtYWWJsRFdNTzE3MUJuWWZhYlkzM0NFVEFmCkJnTlZIU01FR0RBV2dCUkRWVUtYWWJsRFdNTzE3MUJuWWZhYlkzM0NFVEFQQmdOVkhSTUJBZjhFQlRBREFRSC8KTUEwR0NTcUdTSWIzRFFFQkN3VUFBNElCQVFBUE8vRDRUdDUyWHJsQ0NmUzZnVUVkRU5DcnBBV05YRHJvR2M2dApTVGx3aC8rUUxRYk5hZEtlaEtiZjg5clhLaituVXF0cS9OUlpQSXNBSytXVWtHOVpQb1FPOFBRaVY0V1g1clE3CjI5dUtjSmZhQlhrZHpVVzdxTlFoRTRjOEJhc0JySWVzcmtqcFQ5OVF4SktuWFFhTitTdzdvRlBVSUFOMzhHcWEKV2wvS1BNVHRicWt3eWFjS01CbXExVkx6dldKb0g1Q2l6Skp3aG5rWHh0V0tzLzY3clROblBWTXorbWVHdHZTaQpkcVg2V1NTbUdMRkVFcjJoZ1VjQVpqazNWdVFoLzc1aFh1K1UySXRzQys1cXBsaEc3Q1hzb1huS0t5MVhsT0FFCmI4a3IyZFdXRWs2STVZNm5USnpXSWxTVGtXODl4d1hyY3RtTjlzYjlxNFNuaVZsegotLS0tLUVORCBDRVJUSUZJQ0FURS0tLS0tCg==\",\"tls.key\":\"LS0tLS1CRUdJTiBQUklWQVRFIEtFWS0tLS0tCk1JSUV2UUlCQURBTkJna3Foa2lHOXcwQkFRRUZBQVNDQktjd2dnU2pBZ0VBQW9JQkFRQzlPZ0M4d3h5SXJQem8KR1hzTHBQS3Q3MkRFeDJ3andXOG5YVzJ3V2J5YTNjOTZuMm5TQ0tQQm44NWhicXNoemo1aWhTVEFNRElvZzlGdgpHNlJLV1VQWFQ0S0lrVHYzQ0RIcVhzQXBKbEo0bFN5blF5bzJadjBvK0FmOENMbmdZWkIrcmZ6dFp3eWVEaFZwCndZekJWMjM1eno2KzJxYlZtQ1psdkJ1WGJVcVRsRVlZdnVHbE1HejdwUGZPV0tVcGVZb2RiRzJmYitoRkZwZW8KQ3hrVVhyUXNPb1I1SmRIRzVqV3JadUJPNDU1U3NyekJMOFJsZTVVSG8wNVdjSzdiQmJpUXoxMDZwSENKWVorcAp2bFBJY05TWDVLaDM0Rmc5NlVQeDlsUWlBM3pEVEtCZnlXY0xRK3ExY1psTGNXZGdSRmNOQmlyR0IvN3JhMVZUCmdFSmVHa1B6QWdNQkFBRUNnZ0VBQmFsN3BpcE1hMGFKMXNRVWEzZkhEeTlQZlBQZXAzODlQVGROZGU1cGQxVFYKeFh5SnBSQS9IaWNTL05WYjU0b05VZE5jRXlnZUNCcFJwUHAxd3dmQ3dPbVBKVmo3SzF3aWFqbmxsQldpZUJzMgpsOWFwcDdFVE9DdWJ5WTNWU2dLQldWa0piVzBjOG9uSFdEL0RYM0duUjhkTXdGYzRrTUdadkllUlo4bU1acmdHCjZPdDNKOHI2eVZsZWI2OGF1WmtneXMwR2VGc3pNdVRubHJCOEw5djI1UUtjVGtESjIvRWx1Y1p5aER0eGF0OEIKTzZOUnNubmNyOHhwUVdPci9sV3M5VVFuZEdCdHFzbXMrdGNUN1ZUNU9UanQ4WHY5NVhNSHB5Z29pTHk3czhvYwpJMGprNDJabzRKZW5JT3c2Rm0weUFEZ0E3eWlXcks0bEkzWGhqaTVSb1FLQmdRRGRqaWNkTUpYVUZWc28rNTJkCkUwT2EwcEpVMFNSaC9JQmdvRzdNakhrVWxiaXlpR1pNanA5MEo5VHFaL1ErM1pWZVdqMmxPSWF0OG5nUzB6MDAKVzA3T1ZxYXprMVNYaFZlY2tGNWFEcm5PRDNhU2VWMSthV3JUdDFXRWdqOVFxYnJZYVA5emd4UkpkRzV3WENCUApGNDNFeXE5ZEhXOWF6SSt3UHlJQ0JqNnZBd0tCZ1FEYXBTelhPR2ViMi9SMWhlWXdWV240czNGZEtYVjgzemtTCnFSWDd6d1pLdkk5OGMybDU1Y1ZNUzBoTGM0bTVPMXZCaUd5SG80eTB2SVAvR0k0Rzl4T1FhMXdpVnNmUVBiSU4KLzJPSDFnNXJLSFdCWVJUaHZGcERqdHJRU2xyRHVjWUNSRExCd1hUcDFrbVBkL09mY2FybG42MjZEamthZllieAp3dWUydlhCTVVRS0JnQm4vTmlPOHNiZ0RFWUZMbFFEN1k3RmxCL3FmMTg4UG05aTZ1b1dSN2hzMlBrZmtyV3hLClIvZVBQUEtNWkNLRVNhU2FuaVVtN3RhMlh0U0dxT1hkMk85cFI0Skd4V1JLSnkrZDJSUmtLZlU5NTBIa3I4M0gKZk50KzVhLzR3SWtzZ1ZvblorSWIvV05wSUJSYkd3ZHMwaHZIVkxCdVpjU1h3RHlFQysrRTRCSVZBb0dCQUoxUQp6eXlqWnRqYnI4NkhZeEpQd29teEF0WVhLSE9LWVJRdUdLVXZWY1djV2xrZTZUdE51V0dsb1FTNHd0VkdBa1VECmxhTWFaL2o2MHJaT3dwSDhZRlUvQ2ZHakl1MlFGbmEvMUtzOXR1NGZGRHpjenh1RVhDWFR1Vmk0eHdtZ3R2bVcKZkRhd3JTQTZrSDdydlp4eE9wY3hCdHloc3pCK05RUHFTckpQSjJlaEFvR0FkdFJKam9vU0lpYURVU25lZUcyZgpUTml1T01uazJkeFV3RVF2S1E4eWNuUnpyN0QwaEtZVWIycThHKzE2bThQUjNCcFMzZDFLbkpMVnI3TUhaWHpSCitzZHNaWGtTMWVEcEZhV0RFREFEWWI0ckRCb2RBdk8xYm03ZXdTMzhSbk1UaTlhdFZzNVNTODNpZG5HbFZiSmsKYkZKWG0rWWxJNHFkaXowTFdjWGJyREE9Ci0tLS0tRU5EIFBSSVZBVEUgS0VZLS0tLS0K\"},\"kind\":\"Secret\",\"metadata\":{\"annotations\":{},\"labels\":{\"kat-ambassador-id\":\"tlscontexttest\",\"scope\":\"AmbassadorTest\"},\"name\":\"test-tlscontext-secret-1\",\"namespace\":\"secret-namespace\"},\"type\":\"kubernetes.io/tls\"}\n"
-                    },
-                    "creationTimestamp": "2020-07-06T15:21:38Z",
-=======
                         "kubectl.kubernetes.io/last-applied-configuration": "{\"apiVersion\":\"v1\",\"data\":{\"tls.crt\":\"LS0tLS1CRUdJTiBDRVJUSUZJQ0FURS0tLS0tCk1JSURwakNDQW82Z0F3SUJBZ0lKQUpxa1Z4Y1RtQ1FITUEwR0NTcUdTSWIzRFFFQkN3VUFNR2d4Q3pBSkJnTlYKQkFZVEFsVlRNUXN3Q1FZRFZRUUlEQUpOUVRFUE1BMEdBMVVFQnd3R1FtOXpkRzl1TVJFd0R3WURWUVFLREFoRQpZWFJoZDJseVpURVVNQklHQTFVRUN3d0xSVzVuYVc1bFpYSnBibWN4RWpBUUJnTlZCQU1NQ1d4dlkyRnNhRzl6CmREQWVGdzB4T0RFd01UQXhNREk1TURKYUZ3MHlPREV3TURjeE1ESTVNREphTUdneEN6QUpCZ05WQkFZVEFsVlQKTVFzd0NRWURWUVFJREFKTlFURVBNQTBHQTFVRUJ3d0dRbTl6ZEc5dU1SRXdEd1lEVlFRS0RBaEVZWFJoZDJseQpaVEVVTUJJR0ExVUVDd3dMUlc1bmFXNWxaWEpwYm1jeEVqQVFCZ05WQkFNTUNXeHZZMkZzYUc5emREQ0NBU0l3CkRRWUpLb1pJaHZjTkFRRUJCUUFEZ2dFUEFEQ0NBUW9DZ2dFQkFMcTZtdS9FSzlQc1Q0YkR1WWg0aEZPVnZiblAKekV6MGpQcnVzdXcxT05MQk9jT2htbmNSTnE4c1FyTGxBZ3NicDBuTFZmQ1pSZHQ4UnlOcUFGeUJlR29XS3IvZAprQVEybVBucjBQRHlCTzk0UHo4VHdydDBtZEtEU1dGanNxMjlOYVJaT0JqdStLcGV6RytOZ3pLMk04M0ZtSldUCnFYdTI3ME9pOXlqb2VGQ3lPMjdwUkdvcktkQk9TcmIwd3ozdFdWUGk4NFZMdnFKRWprT0JVZjJYNVF3b25XWngKMktxVUJ6OUFSZVVUMzdwUVJZQkJMSUdvSnM4U042cjF4MSt1dTNLdTVxSkN1QmRlSHlJbHpKb2V0aEp2K3pTMgowN0pFc2ZKWkluMWNpdXhNNzNPbmVRTm1LUkpsL2NEb3BLemswSldRSnRSV1NnbktneFNYWkRrZjJMOENBd0VBCkFhTlRNRkV3SFFZRFZSME9CQllFRkJoQzdDeVRpNGFkSFVCd0wvTkZlRTZLdnFIRE1COEdBMVVkSXdRWU1CYUEKRkJoQzdDeVRpNGFkSFVCd0wvTkZlRTZLdnFIRE1BOEdBMVVkRXdFQi93UUZNQU1CQWY4d0RRWUpLb1pJaHZjTgpBUUVMQlFBRGdnRUJBSFJvb0xjcFdEa1IyMEhENEJ5d1BTUGRLV1hjWnN1U2tXYWZyekhoYUJ5MWJZcktIR1o1CmFodFF3L1gwQmRnMWtidlpZUDJSTzdGTFhBSlNTdXVJT0NHTFVwS0pkVHE1NDREUThNb1daWVZKbTc3UWxxam0KbHNIa2VlTlRNamFOVjdMd0MzalBkMERYelczbGVnWFRoYWpmZ2dtLzBJZXNGRzBVWjFEOTJHNURmc0hLekpSagpNSHZyVDNtVmJGZjkrSGJhRE4yT2g5VjIxUWhWSzF2M0F2dWNXczhUWCswZHZFZ1dtWHBRcndEd2pTMU04QkRYCldoWjVsZTZjVzhNYjhnZmRseG1JckpnQStuVVZzMU9EbkJKS1F3MUY4MVdkc25tWXdweVUrT2xVais4UGt1TVoKSU4rUlhQVnZMSWJ3czBmamJ4UXRzbTArZVBpRnN2d0NsUFk9Ci0tLS0tRU5EIENFUlRJRklDQVRFLS0tLS0K\",\"tls.key\":\"LS0tLS1CRUdJTiBQUklWQVRFIEtFWS0tLS0tCk1JSUV2Z0lCQURBTkJna3Foa2lHOXcwQkFRRUZBQVNDQktnd2dnU2tBZ0VBQW9JQkFRQzZ1cHJ2eEN2VDdFK0cKdzdtSWVJUlRsYjI1ejh4TTlJejY3ckxzTlRqU3dUbkRvWnAzRVRhdkxFS3k1UUlMRzZkSnkxWHdtVVhiZkVjagphZ0JjZ1hocUZpcS8zWkFFTnBqNTY5RHc4Z1R2ZUQ4L0U4SzdkSm5TZzBsaFk3S3R2VFdrV1RnWTd2aXFYc3h2CmpZTXl0alBOeFppVms2bDd0dTlEb3ZjbzZIaFFzanR1NlVScUt5blFUa3EyOU1NOTdWbFQ0dk9GUzc2aVJJNUQKZ1ZIOWwrVU1LSjFtY2RpcWxBYy9RRVhsRTkrNlVFV0FRU3lCcUNiUEVqZXE5Y2RmcnJ0eXJ1YWlRcmdYWGg4aQpKY3lhSHJZU2IvczB0dE95UkxIeVdTSjlYSXJzVE85enAza0RaaWtTWmYzQTZLU3M1TkNWa0NiVVZrb0p5b01VCmwyUTVIOWkvQWdNQkFBRUNnZ0VBSVFsZzNpamNCRHViK21Eb2syK1hJZDZ0V1pHZE9NUlBxUm5RU0NCR2RHdEIKV0E1Z2NNNTMyVmhBV0x4UnR6dG1ScFVXR0dKVnpMWlpNN2ZPWm85MWlYZHdpcytkYWxGcWtWVWFlM2FtVHVQOApkS0YvWTRFR3Nnc09VWSs5RGlZYXRvQWVmN0xRQmZ5TnVQTFZrb1JQK0FrTXJQSWFHMHhMV3JFYmYzNVp3eFRuCnd5TTF3YVpQb1oxWjZFdmhHQkxNNzlXYmY2VFY0WXVzSTRNOEVQdU1GcWlYcDNlRmZ4L0tnNHhtYnZtN1JhYzcKOEJ3Z3pnVmljNXlSbkVXYjhpWUh5WGtyazNTL0VCYUNEMlQwUjM5VmlVM1I0VjBmMUtyV3NjRHowVmNiVWNhKwpzeVdyaVhKMHBnR1N0Q3FWK0dRYy9aNmJjOGt4VWpTTWxOUWtudVJRZ1FLQmdRRHpwM1ZaVmFzMTA3NThVT00rCnZUeTFNL0V6azg4cWhGb21kYVFiSFRlbStpeGpCNlg3RU9sRlkya3JwUkwvbURDSEpwR0MzYlJtUHNFaHVGSUwKRHhSQ2hUcEtTVmNsSytaaUNPaWE1ektTVUpxZnBOcW15RnNaQlhJNnRkNW9mWk42aFpJVTlJR2RUaGlYMjBONwppUW01UnZlSUx2UHVwMWZRMmRqd2F6Ykgvd0tCZ1FERU1MN21Mb2RqSjBNTXh6ZnM3MW1FNmZOUFhBMVY2ZEgrCllCVG4xS2txaHJpampRWmFNbXZ6dEZmL1F3Wkhmd3FKQUVuNGx2em5ncUNzZTMvUElZMy8zRERxd1p2NE1vdy8KRGdBeTBLQmpQYVJGNjhYT1B1d0VuSFN1UjhyZFg2UzI3TXQ2cEZIeFZ2YjlRRFJuSXc4a3grSFVreml4U0h5Ugo2NWxESklEdlFRS0JnUURpQTF3ZldoQlBCZk9VYlpQZUJydmhlaVVycXRob29BemYwQkJCOW9CQks1OHczVTloCjdQWDFuNWxYR3ZEY2x0ZXRCbUhEK3RQMFpCSFNyWit0RW5mQW5NVE5VK3E2V0ZhRWFhOGF3WXR2bmNWUWdTTXgKd25oK1pVYm9udnVJQWJSajJyTC9MUzl1TTVzc2dmKy9BQWM5RGs5ZXkrOEtXY0Jqd3pBeEU4TGxFUUtCZ0IzNwoxVEVZcTFoY0I4Tk1MeC9tOUtkN21kUG5IYUtqdVpSRzJ1c1RkVWNxajgxdklDbG95MWJUbVI5Si93dXVQczN4ClhWekF0cVlyTUtNcnZMekxSQWgyZm9OaVU1UDdKYlA5VDhwMFdBN1N2T2h5d0NobE5XeisvRlltWXJxeWcxbngKbHFlSHRYNU03REtJUFhvRndhcTlZYVk3V2M2K1pVdG4xbVNNajZnQkFvR0JBSTgwdU9iTkdhRndQTVYrUWhiZApBelkrSFNGQjBkWWZxRytzcTBmRVdIWTNHTXFmNFh0aVRqUEFjWlg3RmdtT3Q5Uit3TlFQK0dFNjZoV0JpKzBWCmVLV3prV0lXeS9sTVZCSW0zVWtlSlRCT3NudTFVaGhXbm5WVDhFeWhEY1FxcndPSGlhaUo3bFZSZmRoRWFyQysKSnpaU0czOHVZUVlyc0lITnRVZFgySmdPCi0tLS0tRU5EIFBSSVZBVEUgS0VZLS0tLS0K\"},\"kind\":\"Secret\",\"metadata\":{\"annotations\":{},\"labels\":{\"kat-ambassador-id\":\"tlscontexttest\",\"scope\":\"AmbassadorTest\"},\"name\":\"test-tlscontext-secret-0\",\"namespace\":\"default\"},\"type\":\"kubernetes.io/tls\"}\n"
                     },
-                    "creationTimestamp": "2020-07-08T12:43:24Z",
->>>>>>> e9a30b30
-                    "labels": {
-                        "kat-ambassador-id": "tlscontexttest",
-                        "scope": "AmbassadorTest"
-                    },
-<<<<<<< HEAD
-                    "name": "test-tlscontext-secret-1",
-                    "namespace": "secret-namespace",
-                    "resourceVersion": "21434",
-                    "selfLink": "/api/v1/namespaces/secret-namespace/secrets/test-tlscontext-secret-1",
-                    "uid": "633b4bae-bf9c-11ea-b9b6-0e01d46fe775"
-=======
+                    "creationTimestamp": "2020-07-09T17:32:00Z",
+                    "labels": {
+                        "kat-ambassador-id": "tlscontexttest",
+                        "scope": "AmbassadorTest"
+                    },
                     "name": "test-tlscontext-secret-0",
                     "namespace": "default",
-                    "resourceVersion": "26626",
+                    "resourceVersion": "11858",
                     "selfLink": "/api/v1/namespaces/default/secrets/test-tlscontext-secret-0",
-                    "uid": "9d15eb75-c118-11ea-bf4a-0e268c70ad4f"
->>>>>>> e9a30b30
-                },
-                "type": "kubernetes.io/tls"
-            },
-            {
-                "apiVersion": "v1",
-                "data": {
-<<<<<<< HEAD
-                    "tls.crt": "LS0tLS1CRUdJTiBDRVJUSUZJQ0FURS0tLS0tCk1JSURwakNDQW82Z0F3SUJBZ0lKQUpxa1Z4Y1RtQ1FITUEwR0NTcUdTSWIzRFFFQkN3VUFNR2d4Q3pBSkJnTlYKQkFZVEFsVlRNUXN3Q1FZRFZRUUlEQUpOUVRFUE1BMEdBMVVFQnd3R1FtOXpkRzl1TVJFd0R3WURWUVFLREFoRQpZWFJoZDJseVpURVVNQklHQTFVRUN3d0xSVzVuYVc1bFpYSnBibWN4RWpBUUJnTlZCQU1NQ1d4dlkyRnNhRzl6CmREQWVGdzB4T0RFd01UQXhNREk1TURKYUZ3MHlPREV3TURjeE1ESTVNREphTUdneEN6QUpCZ05WQkFZVEFsVlQKTVFzd0NRWURWUVFJREFKTlFURVBNQTBHQTFVRUJ3d0dRbTl6ZEc5dU1SRXdEd1lEVlFRS0RBaEVZWFJoZDJseQpaVEVVTUJJR0ExVUVDd3dMUlc1bmFXNWxaWEpwYm1jeEVqQVFCZ05WQkFNTUNXeHZZMkZzYUc5emREQ0NBU0l3CkRRWUpLb1pJaHZjTkFRRUJCUUFEZ2dFUEFEQ0NBUW9DZ2dFQkFMcTZtdS9FSzlQc1Q0YkR1WWg0aEZPVnZiblAKekV6MGpQcnVzdXcxT05MQk9jT2htbmNSTnE4c1FyTGxBZ3NicDBuTFZmQ1pSZHQ4UnlOcUFGeUJlR29XS3IvZAprQVEybVBucjBQRHlCTzk0UHo4VHdydDBtZEtEU1dGanNxMjlOYVJaT0JqdStLcGV6RytOZ3pLMk04M0ZtSldUCnFYdTI3ME9pOXlqb2VGQ3lPMjdwUkdvcktkQk9TcmIwd3ozdFdWUGk4NFZMdnFKRWprT0JVZjJYNVF3b25XWngKMktxVUJ6OUFSZVVUMzdwUVJZQkJMSUdvSnM4U042cjF4MSt1dTNLdTVxSkN1QmRlSHlJbHpKb2V0aEp2K3pTMgowN0pFc2ZKWkluMWNpdXhNNzNPbmVRTm1LUkpsL2NEb3BLemswSldRSnRSV1NnbktneFNYWkRrZjJMOENBd0VBCkFhTlRNRkV3SFFZRFZSME9CQllFRkJoQzdDeVRpNGFkSFVCd0wvTkZlRTZLdnFIRE1COEdBMVVkSXdRWU1CYUEKRkJoQzdDeVRpNGFkSFVCd0wvTkZlRTZLdnFIRE1BOEdBMVVkRXdFQi93UUZNQU1CQWY4d0RRWUpLb1pJaHZjTgpBUUVMQlFBRGdnRUJBSFJvb0xjcFdEa1IyMEhENEJ5d1BTUGRLV1hjWnN1U2tXYWZyekhoYUJ5MWJZcktIR1o1CmFodFF3L1gwQmRnMWtidlpZUDJSTzdGTFhBSlNTdXVJT0NHTFVwS0pkVHE1NDREUThNb1daWVZKbTc3UWxxam0KbHNIa2VlTlRNamFOVjdMd0MzalBkMERYelczbGVnWFRoYWpmZ2dtLzBJZXNGRzBVWjFEOTJHNURmc0hLekpSagpNSHZyVDNtVmJGZjkrSGJhRE4yT2g5VjIxUWhWSzF2M0F2dWNXczhUWCswZHZFZ1dtWHBRcndEd2pTMU04QkRYCldoWjVsZTZjVzhNYjhnZmRseG1JckpnQStuVVZzMU9EbkJKS1F3MUY4MVdkc25tWXdweVUrT2xVais4UGt1TVoKSU4rUlhQVnZMSWJ3czBmamJ4UXRzbTArZVBpRnN2d0NsUFk9Ci0tLS0tRU5EIENFUlRJRklDQVRFLS0tLS0K",
-                    "tls.key": "LS0tLS1CRUdJTiBQUklWQVRFIEtFWS0tLS0tCk1JSUV2Z0lCQURBTkJna3Foa2lHOXcwQkFRRUZBQVNDQktnd2dnU2tBZ0VBQW9JQkFRQzZ1cHJ2eEN2VDdFK0cKdzdtSWVJUlRsYjI1ejh4TTlJejY3ckxzTlRqU3dUbkRvWnAzRVRhdkxFS3k1UUlMRzZkSnkxWHdtVVhiZkVjagphZ0JjZ1hocUZpcS8zWkFFTnBqNTY5RHc4Z1R2ZUQ4L0U4SzdkSm5TZzBsaFk3S3R2VFdrV1RnWTd2aXFYc3h2CmpZTXl0alBOeFppVms2bDd0dTlEb3ZjbzZIaFFzanR1NlVScUt5blFUa3EyOU1NOTdWbFQ0dk9GUzc2aVJJNUQKZ1ZIOWwrVU1LSjFtY2RpcWxBYy9RRVhsRTkrNlVFV0FRU3lCcUNiUEVqZXE5Y2RmcnJ0eXJ1YWlRcmdYWGg4aQpKY3lhSHJZU2IvczB0dE95UkxIeVdTSjlYSXJzVE85enAza0RaaWtTWmYzQTZLU3M1TkNWa0NiVVZrb0p5b01VCmwyUTVIOWkvQWdNQkFBRUNnZ0VBSVFsZzNpamNCRHViK21Eb2syK1hJZDZ0V1pHZE9NUlBxUm5RU0NCR2RHdEIKV0E1Z2NNNTMyVmhBV0x4UnR6dG1ScFVXR0dKVnpMWlpNN2ZPWm85MWlYZHdpcytkYWxGcWtWVWFlM2FtVHVQOApkS0YvWTRFR3Nnc09VWSs5RGlZYXRvQWVmN0xRQmZ5TnVQTFZrb1JQK0FrTXJQSWFHMHhMV3JFYmYzNVp3eFRuCnd5TTF3YVpQb1oxWjZFdmhHQkxNNzlXYmY2VFY0WXVzSTRNOEVQdU1GcWlYcDNlRmZ4L0tnNHhtYnZtN1JhYzcKOEJ3Z3pnVmljNXlSbkVXYjhpWUh5WGtyazNTL0VCYUNEMlQwUjM5VmlVM1I0VjBmMUtyV3NjRHowVmNiVWNhKwpzeVdyaVhKMHBnR1N0Q3FWK0dRYy9aNmJjOGt4VWpTTWxOUWtudVJRZ1FLQmdRRHpwM1ZaVmFzMTA3NThVT00rCnZUeTFNL0V6azg4cWhGb21kYVFiSFRlbStpeGpCNlg3RU9sRlkya3JwUkwvbURDSEpwR0MzYlJtUHNFaHVGSUwKRHhSQ2hUcEtTVmNsSytaaUNPaWE1ektTVUpxZnBOcW15RnNaQlhJNnRkNW9mWk42aFpJVTlJR2RUaGlYMjBONwppUW01UnZlSUx2UHVwMWZRMmRqd2F6Ykgvd0tCZ1FERU1MN21Mb2RqSjBNTXh6ZnM3MW1FNmZOUFhBMVY2ZEgrCllCVG4xS2txaHJpampRWmFNbXZ6dEZmL1F3Wkhmd3FKQUVuNGx2em5ncUNzZTMvUElZMy8zRERxd1p2NE1vdy8KRGdBeTBLQmpQYVJGNjhYT1B1d0VuSFN1UjhyZFg2UzI3TXQ2cEZIeFZ2YjlRRFJuSXc4a3grSFVreml4U0h5Ugo2NWxESklEdlFRS0JnUURpQTF3ZldoQlBCZk9VYlpQZUJydmhlaVVycXRob29BemYwQkJCOW9CQks1OHczVTloCjdQWDFuNWxYR3ZEY2x0ZXRCbUhEK3RQMFpCSFNyWit0RW5mQW5NVE5VK3E2V0ZhRWFhOGF3WXR2bmNWUWdTTXgKd25oK1pVYm9udnVJQWJSajJyTC9MUzl1TTVzc2dmKy9BQWM5RGs5ZXkrOEtXY0Jqd3pBeEU4TGxFUUtCZ0IzNwoxVEVZcTFoY0I4Tk1MeC9tOUtkN21kUG5IYUtqdVpSRzJ1c1RkVWNxajgxdklDbG95MWJUbVI5Si93dXVQczN4ClhWekF0cVlyTUtNcnZMekxSQWgyZm9OaVU1UDdKYlA5VDhwMFdBN1N2T2h5d0NobE5XeisvRlltWXJxeWcxbngKbHFlSHRYNU03REtJUFhvRndhcTlZYVk3V2M2K1pVdG4xbVNNajZnQkFvR0JBSTgwdU9iTkdhRndQTVYrUWhiZApBelkrSFNGQjBkWWZxRytzcTBmRVdIWTNHTXFmNFh0aVRqUEFjWlg3RmdtT3Q5Uit3TlFQK0dFNjZoV0JpKzBWCmVLV3prV0lXeS9sTVZCSW0zVWtlSlRCT3NudTFVaGhXbm5WVDhFeWhEY1FxcndPSGlhaUo3bFZSZmRoRWFyQysKSnpaU0czOHVZUVlyc0lITnRVZFgySmdPCi0tLS0tRU5EIFBSSVZBVEUgS0VZLS0tLS0K"
-=======
-                    "tls.crt": "LS0tLS1CRUdJTiBDRVJUSUZJQ0FURS0tLS0tCk1JSURnRENDQW1pZ0F3SUJBZ0lKQUlIWTY3cFNoZ3NyTUEwR0NTcUdTSWIzRFFFQkN3VUFNRlV4Q3pBSkJnTlYKQkFZVEFsVlRNUXN3Q1FZRFZRUUlEQUpOUVRFUE1BMEdBMVVFQnd3R1FtOXpkRzl1TVFzd0NRWURWUVFLREFKRQpWekViTUJrR0ExVUVBd3dTZEd4ekxXTnZiblJsZUhRdGFHOXpkQzB5TUI0WERURTRNVEV3TVRFME1EUXhObG9YCkRUSTRNVEF5T1RFME1EUXhObG93VlRFTE1Ba0dBMVVFQmhNQ1ZWTXhDekFKQmdOVkJBZ01BazFCTVE4d0RRWUQKVlFRSERBWkNiM04wYjI0eEN6QUpCZ05WQkFvTUFrUlhNUnN3R1FZRFZRUUREQkowYkhNdFkyOXVkR1Y0ZEMxbwpiM04wTFRJd2dnRWlNQTBHQ1NxR1NJYjNEUUVCQVFVQUE0SUJEd0F3Z2dFS0FvSUJBUURjQThZdGgvUFdhT0dTCm9ObXZFSFoyNGpRN1BLTitENG93TEhXZWl1UmRtaEEwWU92VTN3cUczVnFZNFpwbFpBVjBQS2xELysyWlNGMTQKejh3MWVGNFFUelphWXh3eTkrd2ZITmtUREVwTWpQOEpNMk9FYnlrVVJ4VVJ2VzQrN0QzMEUyRXo1T1BseG1jMApNWU0vL0pINUVEUWhjaURybFlxZTFTUk1SQUxaZVZta2FBeXU2TkhKVEJ1ajBTSVB1ZExUY2grOTBxK3Jkd255CmZrVDF4M09UYW5iV2pub21FSmU3TXZ5NG12dnFxSUh1NDhTOUM4WmQxQkdWUGJ1OFYvVURyU1dROXpZQ1g0U0cKT2FzbDhDMFhtSDZrZW1oUERsRC9UdjB4dnlINXE1TVVjSGk0bUp0Titnem9iNTREd3pWR0VqZWY1TGVTMVY1RgowVEFQMGQrWEFnTUJBQUdqVXpCUk1CMEdBMVVkRGdRV0JCUWRGMEdRSGRxbHRoZG5RWXFWaXVtRXJsUk9mREFmCkJnTlZIU01FR0RBV2dCUWRGMEdRSGRxbHRoZG5RWXFWaXVtRXJsUk9mREFQQmdOVkhSTUJBZjhFQlRBREFRSC8KTUEwR0NTcUdTSWIzRFFFQkN3VUFBNElCQVFBbUFLYkNsdUhFZS9JRmJ1QWJneDBNenV6aTkwd2xtQVBiOGdtTwpxdmJwMjl1T1ZzVlNtUUFkZFBuZEZhTVhWcDFaaG1UVjVDU1F0ZFgyQ1ZNVyswVzQ3Qy9DT0Jkb1NFUTl5akJmCmlGRGNseG04QU4yUG1hR1FhK3hvT1hnWkxYZXJDaE5LV0JTWlIrWktYTEpTTTlVYUVTbEhmNXVuQkxFcENqK2oKZEJpSXFGY2E3eElGUGtyKzBSRW9BVmMveFBubnNhS2pMMlV5Z0dqUWZGTnhjT042Y3VjYjZMS0pYT1pFSVRiNQpINjhKdWFSQ0tyZWZZK0l5aFFWVk5taWk3dE1wY1UyS2pXNXBrVktxVTNkS0l0RXEyVmtTZHpNVUtqTnhZd3FGCll6YnozNFQ1MENXbm9HbU5SQVdKc0xlVmlPWVUyNmR3YkFXZDlVYitWMDFRam43OAotLS0tLUVORCBDRVJUSUZJQ0FURS0tLS0tCg==",
-                    "tls.key": "LS0tLS1CRUdJTiBQUklWQVRFIEtFWS0tLS0tCk1JSUV2d0lCQURBTkJna3Foa2lHOXcwQkFRRUZBQVNDQktrd2dnU2xBZ0VBQW9JQkFRRGNBOFl0aC9QV2FPR1MKb05tdkVIWjI0alE3UEtOK0Q0b3dMSFdlaXVSZG1oQTBZT3ZVM3dxRzNWcVk0WnBsWkFWMFBLbEQvKzJaU0YxNAp6OHcxZUY0UVR6WmFZeHd5OSt3ZkhOa1RERXBNalA4Sk0yT0VieWtVUnhVUnZXNCs3RDMwRTJFejVPUGx4bWMwCk1ZTS8vSkg1RURRaGNpRHJsWXFlMVNSTVJBTFplVm1rYUF5dTZOSEpUQnVqMFNJUHVkTFRjaCs5MHErcmR3bnkKZmtUMXgzT1RhbmJXam5vbUVKZTdNdnk0bXZ2cXFJSHU0OFM5QzhaZDFCR1ZQYnU4Vi9VRHJTV1E5ellDWDRTRwpPYXNsOEMwWG1INmtlbWhQRGxEL1R2MHh2eUg1cTVNVWNIaTRtSnROK2d6b2I1NER3elZHRWplZjVMZVMxVjVGCjBUQVAwZCtYQWdNQkFBRUNnZ0VCQUk2U3I0anYwZForanJhN0gzVnZ3S1RYZnl0bjV6YVlrVjhZWUh3RjIyakEKbm9HaTBSQllIUFU2V2l3NS9oaDRFWVM2anFHdkptUXZYY3NkTldMdEJsK2hSVUtiZVRtYUtWd2NFSnRrV24xeQozUTQwUytnVk5OU2NINDRvYUZuRU0zMklWWFFRZnBKMjJJZ2RFY1dVUVcvWnpUNWpPK3dPTXc4c1plSTZMSEtLCkdoOENsVDkrRGUvdXFqbjNCRnQwelZ3cnFLbllKSU1DSWFrb2lDRmtIcGhVTURFNVkyU1NLaGFGWndxMWtLd0sKdHFvWFpKQnlzYXhnUTFRa21mS1RnRkx5WlpXT01mRzVzb1VrU1RTeURFRzFsYnVYcHpUbTlVSTlKU2lsK01yaAp1LzVTeXBLOHBCSHhBdFg5VXdiTjFiRGw3Sng1SWJyMnNoM0F1UDF4OUpFQ2dZRUE4dGNTM09URXNOUFpQZlptCk9jaUduOW9STTdHVmVGdjMrL05iL3JodHp1L1RQUWJBSzhWZ3FrS0dPazNGN1krY2txS1NTWjFnUkF2SHBsZEIKaTY0Y0daT1dpK01jMWZVcEdVV2sxdnZXbG1nTUlQVjVtbFpvOHowMlNTdXhLZTI1Y2VNb09oenFlay9vRmFtdgoyTmxFeTh0dEhOMUxMS3grZllhMkpGcWVycThDZ1lFQTUvQUxHSXVrU3J0K0dkektJLzV5cjdSREpTVzIzUTJ4CkM5ZklUTUFSL1Q4dzNsWGhyUnRXcmlHL3l0QkVPNXdTMVIwdDkydW1nVkhIRTA5eFFXbzZ0Tm16QVBNb1RSekMKd08yYnJqQktBdUJkQ0RISjZsMlFnOEhPQWovUncrK2x4bEN0VEI2YS8xWEZIZnNHUGhqMEQrWlJiWVZzaE00UgpnSVVmdmpmQ1Y1a0NnWUVBMzdzL2FieHJhdThEaTQ3a0NBQ3o1N3FsZHBiNk92V2d0OFF5MGE5aG0vSmhFQ3lVCkNML0VtNWpHeWhpMWJuV05yNXVRWTdwVzR0cG5pdDJCU2d1VFlBMFYrck8zOFhmNThZcTBvRTFPR3l5cFlBUkoKa09SanRSYUVXVTJqNEJsaGJZZjNtL0xnSk9oUnp3T1RPNXFSUTZHY1dhZVlod1ExVmJrelByTXUxNGtDZ1lCbwp4dEhjWnNqelVidm5wd3hTTWxKUStaZ1RvZlAzN0lWOG1pQk1POEJrclRWQVczKzFtZElRbkFKdWRxTThZb2RICmF3VW03cVNyYXV3SjF5dU1wNWFadUhiYkNQMjl5QzVheFh3OHRtZlk0TTVtTTBmSjdqYW9ydGFId1pqYmNObHMKdTJsdUo2MVJoOGVpZ1pJU1gyZHgvMVB0ckFhWUFCZDcvYWVYWU0wVWtRS0JnUUNVbkFIdmRQUGhIVnJDWU1rTgpOOFBEK0t0YmhPRks2S3MvdlgyUkcyRnFmQkJPQWV3bEo1d0xWeFBLT1RpdytKS2FSeHhYMkcvREZVNzduOEQvCkR5V2RjM2ZCQWQ0a1lJamZVaGRGa1hHNEFMUDZBNVFIZVN4NzNScTFLNWxMVWhPbEZqc3VPZ0NKS28wVlFmRC8KT05paDB6SzN5Wmc3aDVQamZ1TUdGb09OQWc9PQotLS0tLUVORCBQUklWQVRFIEtFWS0tLS0tCg=="
->>>>>>> e9a30b30
-                },
-                "kind": "Secret",
-                "metadata": {
-                    "annotations": {
-<<<<<<< HEAD
-                        "kubectl.kubernetes.io/last-applied-configuration": "{\"apiVersion\":\"v1\",\"data\":{\"tls.crt\":\"LS0tLS1CRUdJTiBDRVJUSUZJQ0FURS0tLS0tCk1JSURwakNDQW82Z0F3SUJBZ0lKQUpxa1Z4Y1RtQ1FITUEwR0NTcUdTSWIzRFFFQkN3VUFNR2d4Q3pBSkJnTlYKQkFZVEFsVlRNUXN3Q1FZRFZRUUlEQUpOUVRFUE1BMEdBMVVFQnd3R1FtOXpkRzl1TVJFd0R3WURWUVFLREFoRQpZWFJoZDJseVpURVVNQklHQTFVRUN3d0xSVzVuYVc1bFpYSnBibWN4RWpBUUJnTlZCQU1NQ1d4dlkyRnNhRzl6CmREQWVGdzB4T0RFd01UQXhNREk1TURKYUZ3MHlPREV3TURjeE1ESTVNREphTUdneEN6QUpCZ05WQkFZVEFsVlQKTVFzd0NRWURWUVFJREFKTlFURVBNQTBHQTFVRUJ3d0dRbTl6ZEc5dU1SRXdEd1lEVlFRS0RBaEVZWFJoZDJseQpaVEVVTUJJR0ExVUVDd3dMUlc1bmFXNWxaWEpwYm1jeEVqQVFCZ05WQkFNTUNXeHZZMkZzYUc5emREQ0NBU0l3CkRRWUpLb1pJaHZjTkFRRUJCUUFEZ2dFUEFEQ0NBUW9DZ2dFQkFMcTZtdS9FSzlQc1Q0YkR1WWg0aEZPVnZiblAKekV6MGpQcnVzdXcxT05MQk9jT2htbmNSTnE4c1FyTGxBZ3NicDBuTFZmQ1pSZHQ4UnlOcUFGeUJlR29XS3IvZAprQVEybVBucjBQRHlCTzk0UHo4VHdydDBtZEtEU1dGanNxMjlOYVJaT0JqdStLcGV6RytOZ3pLMk04M0ZtSldUCnFYdTI3ME9pOXlqb2VGQ3lPMjdwUkdvcktkQk9TcmIwd3ozdFdWUGk4NFZMdnFKRWprT0JVZjJYNVF3b25XWngKMktxVUJ6OUFSZVVUMzdwUVJZQkJMSUdvSnM4U042cjF4MSt1dTNLdTVxSkN1QmRlSHlJbHpKb2V0aEp2K3pTMgowN0pFc2ZKWkluMWNpdXhNNzNPbmVRTm1LUkpsL2NEb3BLemswSldRSnRSV1NnbktneFNYWkRrZjJMOENBd0VBCkFhTlRNRkV3SFFZRFZSME9CQllFRkJoQzdDeVRpNGFkSFVCd0wvTkZlRTZLdnFIRE1COEdBMVVkSXdRWU1CYUEKRkJoQzdDeVRpNGFkSFVCd0wvTkZlRTZLdnFIRE1BOEdBMVVkRXdFQi93UUZNQU1CQWY4d0RRWUpLb1pJaHZjTgpBUUVMQlFBRGdnRUJBSFJvb0xjcFdEa1IyMEhENEJ5d1BTUGRLV1hjWnN1U2tXYWZyekhoYUJ5MWJZcktIR1o1CmFodFF3L1gwQmRnMWtidlpZUDJSTzdGTFhBSlNTdXVJT0NHTFVwS0pkVHE1NDREUThNb1daWVZKbTc3UWxxam0KbHNIa2VlTlRNamFOVjdMd0MzalBkMERYelczbGVnWFRoYWpmZ2dtLzBJZXNGRzBVWjFEOTJHNURmc0hLekpSagpNSHZyVDNtVmJGZjkrSGJhRE4yT2g5VjIxUWhWSzF2M0F2dWNXczhUWCswZHZFZ1dtWHBRcndEd2pTMU04QkRYCldoWjVsZTZjVzhNYjhnZmRseG1JckpnQStuVVZzMU9EbkJKS1F3MUY4MVdkc25tWXdweVUrT2xVais4UGt1TVoKSU4rUlhQVnZMSWJ3czBmamJ4UXRzbTArZVBpRnN2d0NsUFk9Ci0tLS0tRU5EIENFUlRJRklDQVRFLS0tLS0K\",\"tls.key\":\"LS0tLS1CRUdJTiBQUklWQVRFIEtFWS0tLS0tCk1JSUV2Z0lCQURBTkJna3Foa2lHOXcwQkFRRUZBQVNDQktnd2dnU2tBZ0VBQW9JQkFRQzZ1cHJ2eEN2VDdFK0cKdzdtSWVJUlRsYjI1ejh4TTlJejY3ckxzTlRqU3dUbkRvWnAzRVRhdkxFS3k1UUlMRzZkSnkxWHdtVVhiZkVjagphZ0JjZ1hocUZpcS8zWkFFTnBqNTY5RHc4Z1R2ZUQ4L0U4SzdkSm5TZzBsaFk3S3R2VFdrV1RnWTd2aXFYc3h2CmpZTXl0alBOeFppVms2bDd0dTlEb3ZjbzZIaFFzanR1NlVScUt5blFUa3EyOU1NOTdWbFQ0dk9GUzc2aVJJNUQKZ1ZIOWwrVU1LSjFtY2RpcWxBYy9RRVhsRTkrNlVFV0FRU3lCcUNiUEVqZXE5Y2RmcnJ0eXJ1YWlRcmdYWGg4aQpKY3lhSHJZU2IvczB0dE95UkxIeVdTSjlYSXJzVE85enAza0RaaWtTWmYzQTZLU3M1TkNWa0NiVVZrb0p5b01VCmwyUTVIOWkvQWdNQkFBRUNnZ0VBSVFsZzNpamNCRHViK21Eb2syK1hJZDZ0V1pHZE9NUlBxUm5RU0NCR2RHdEIKV0E1Z2NNNTMyVmhBV0x4UnR6dG1ScFVXR0dKVnpMWlpNN2ZPWm85MWlYZHdpcytkYWxGcWtWVWFlM2FtVHVQOApkS0YvWTRFR3Nnc09VWSs5RGlZYXRvQWVmN0xRQmZ5TnVQTFZrb1JQK0FrTXJQSWFHMHhMV3JFYmYzNVp3eFRuCnd5TTF3YVpQb1oxWjZFdmhHQkxNNzlXYmY2VFY0WXVzSTRNOEVQdU1GcWlYcDNlRmZ4L0tnNHhtYnZtN1JhYzcKOEJ3Z3pnVmljNXlSbkVXYjhpWUh5WGtyazNTL0VCYUNEMlQwUjM5VmlVM1I0VjBmMUtyV3NjRHowVmNiVWNhKwpzeVdyaVhKMHBnR1N0Q3FWK0dRYy9aNmJjOGt4VWpTTWxOUWtudVJRZ1FLQmdRRHpwM1ZaVmFzMTA3NThVT00rCnZUeTFNL0V6azg4cWhGb21kYVFiSFRlbStpeGpCNlg3RU9sRlkya3JwUkwvbURDSEpwR0MzYlJtUHNFaHVGSUwKRHhSQ2hUcEtTVmNsSytaaUNPaWE1ektTVUpxZnBOcW15RnNaQlhJNnRkNW9mWk42aFpJVTlJR2RUaGlYMjBONwppUW01UnZlSUx2UHVwMWZRMmRqd2F6Ykgvd0tCZ1FERU1MN21Mb2RqSjBNTXh6ZnM3MW1FNmZOUFhBMVY2ZEgrCllCVG4xS2txaHJpampRWmFNbXZ6dEZmL1F3Wkhmd3FKQUVuNGx2em5ncUNzZTMvUElZMy8zRERxd1p2NE1vdy8KRGdBeTBLQmpQYVJGNjhYT1B1d0VuSFN1UjhyZFg2UzI3TXQ2cEZIeFZ2YjlRRFJuSXc4a3grSFVreml4U0h5Ugo2NWxESklEdlFRS0JnUURpQTF3ZldoQlBCZk9VYlpQZUJydmhlaVVycXRob29BemYwQkJCOW9CQks1OHczVTloCjdQWDFuNWxYR3ZEY2x0ZXRCbUhEK3RQMFpCSFNyWit0RW5mQW5NVE5VK3E2V0ZhRWFhOGF3WXR2bmNWUWdTTXgKd25oK1pVYm9udnVJQWJSajJyTC9MUzl1TTVzc2dmKy9BQWM5RGs5ZXkrOEtXY0Jqd3pBeEU4TGxFUUtCZ0IzNwoxVEVZcTFoY0I4Tk1MeC9tOUtkN21kUG5IYUtqdVpSRzJ1c1RkVWNxajgxdklDbG95MWJUbVI5Si93dXVQczN4ClhWekF0cVlyTUtNcnZMekxSQWgyZm9OaVU1UDdKYlA5VDhwMFdBN1N2T2h5d0NobE5XeisvRlltWXJxeWcxbngKbHFlSHRYNU03REtJUFhvRndhcTlZYVk3V2M2K1pVdG4xbVNNajZnQkFvR0JBSTgwdU9iTkdhRndQTVYrUWhiZApBelkrSFNGQjBkWWZxRytzcTBmRVdIWTNHTXFmNFh0aVRqUEFjWlg3RmdtT3Q5Uit3TlFQK0dFNjZoV0JpKzBWCmVLV3prV0lXeS9sTVZCSW0zVWtlSlRCT3NudTFVaGhXbm5WVDhFeWhEY1FxcndPSGlhaUo3bFZSZmRoRWFyQysKSnpaU0czOHVZUVlyc0lITnRVZFgySmdPCi0tLS0tRU5EIFBSSVZBVEUgS0VZLS0tLS0K\"},\"kind\":\"Secret\",\"metadata\":{\"annotations\":{},\"labels\":{\"kat-ambassador-id\":\"tlscontexttest\",\"scope\":\"AmbassadorTest\"},\"name\":\"test-tlscontext-secret-0\",\"namespace\":\"default\"},\"type\":\"kubernetes.io/tls\"}\n"
-                    },
-                    "creationTimestamp": "2020-07-06T15:20:01Z",
-=======
-                        "kubectl.kubernetes.io/last-applied-configuration": "{\"apiVersion\":\"v1\",\"data\":{\"tls.crt\":\"LS0tLS1CRUdJTiBDRVJUSUZJQ0FURS0tLS0tCk1JSURnRENDQW1pZ0F3SUJBZ0lKQUlIWTY3cFNoZ3NyTUEwR0NTcUdTSWIzRFFFQkN3VUFNRlV4Q3pBSkJnTlYKQkFZVEFsVlRNUXN3Q1FZRFZRUUlEQUpOUVRFUE1BMEdBMVVFQnd3R1FtOXpkRzl1TVFzd0NRWURWUVFLREFKRQpWekViTUJrR0ExVUVBd3dTZEd4ekxXTnZiblJsZUhRdGFHOXpkQzB5TUI0WERURTRNVEV3TVRFME1EUXhObG9YCkRUSTRNVEF5T1RFME1EUXhObG93VlRFTE1Ba0dBMVVFQmhNQ1ZWTXhDekFKQmdOVkJBZ01BazFCTVE4d0RRWUQKVlFRSERBWkNiM04wYjI0eEN6QUpCZ05WQkFvTUFrUlhNUnN3R1FZRFZRUUREQkowYkhNdFkyOXVkR1Y0ZEMxbwpiM04wTFRJd2dnRWlNQTBHQ1NxR1NJYjNEUUVCQVFVQUE0SUJEd0F3Z2dFS0FvSUJBUURjQThZdGgvUFdhT0dTCm9ObXZFSFoyNGpRN1BLTitENG93TEhXZWl1UmRtaEEwWU92VTN3cUczVnFZNFpwbFpBVjBQS2xELysyWlNGMTQKejh3MWVGNFFUelphWXh3eTkrd2ZITmtUREVwTWpQOEpNMk9FYnlrVVJ4VVJ2VzQrN0QzMEUyRXo1T1BseG1jMApNWU0vL0pINUVEUWhjaURybFlxZTFTUk1SQUxaZVZta2FBeXU2TkhKVEJ1ajBTSVB1ZExUY2grOTBxK3Jkd255CmZrVDF4M09UYW5iV2pub21FSmU3TXZ5NG12dnFxSUh1NDhTOUM4WmQxQkdWUGJ1OFYvVURyU1dROXpZQ1g0U0cKT2FzbDhDMFhtSDZrZW1oUERsRC9UdjB4dnlINXE1TVVjSGk0bUp0Titnem9iNTREd3pWR0VqZWY1TGVTMVY1RgowVEFQMGQrWEFnTUJBQUdqVXpCUk1CMEdBMVVkRGdRV0JCUWRGMEdRSGRxbHRoZG5RWXFWaXVtRXJsUk9mREFmCkJnTlZIU01FR0RBV2dCUWRGMEdRSGRxbHRoZG5RWXFWaXVtRXJsUk9mREFQQmdOVkhSTUJBZjhFQlRBREFRSC8KTUEwR0NTcUdTSWIzRFFFQkN3VUFBNElCQVFBbUFLYkNsdUhFZS9JRmJ1QWJneDBNenV6aTkwd2xtQVBiOGdtTwpxdmJwMjl1T1ZzVlNtUUFkZFBuZEZhTVhWcDFaaG1UVjVDU1F0ZFgyQ1ZNVyswVzQ3Qy9DT0Jkb1NFUTl5akJmCmlGRGNseG04QU4yUG1hR1FhK3hvT1hnWkxYZXJDaE5LV0JTWlIrWktYTEpTTTlVYUVTbEhmNXVuQkxFcENqK2oKZEJpSXFGY2E3eElGUGtyKzBSRW9BVmMveFBubnNhS2pMMlV5Z0dqUWZGTnhjT042Y3VjYjZMS0pYT1pFSVRiNQpINjhKdWFSQ0tyZWZZK0l5aFFWVk5taWk3dE1wY1UyS2pXNXBrVktxVTNkS0l0RXEyVmtTZHpNVUtqTnhZd3FGCll6YnozNFQ1MENXbm9HbU5SQVdKc0xlVmlPWVUyNmR3YkFXZDlVYitWMDFRam43OAotLS0tLUVORCBDRVJUSUZJQ0FURS0tLS0tCg==\",\"tls.key\":\"LS0tLS1CRUdJTiBQUklWQVRFIEtFWS0tLS0tCk1JSUV2d0lCQURBTkJna3Foa2lHOXcwQkFRRUZBQVNDQktrd2dnU2xBZ0VBQW9JQkFRRGNBOFl0aC9QV2FPR1MKb05tdkVIWjI0alE3UEtOK0Q0b3dMSFdlaXVSZG1oQTBZT3ZVM3dxRzNWcVk0WnBsWkFWMFBLbEQvKzJaU0YxNAp6OHcxZUY0UVR6WmFZeHd5OSt3ZkhOa1RERXBNalA4Sk0yT0VieWtVUnhVUnZXNCs3RDMwRTJFejVPUGx4bWMwCk1ZTS8vSkg1RURRaGNpRHJsWXFlMVNSTVJBTFplVm1rYUF5dTZOSEpUQnVqMFNJUHVkTFRjaCs5MHErcmR3bnkKZmtUMXgzT1RhbmJXam5vbUVKZTdNdnk0bXZ2cXFJSHU0OFM5QzhaZDFCR1ZQYnU4Vi9VRHJTV1E5ellDWDRTRwpPYXNsOEMwWG1INmtlbWhQRGxEL1R2MHh2eUg1cTVNVWNIaTRtSnROK2d6b2I1NER3elZHRWplZjVMZVMxVjVGCjBUQVAwZCtYQWdNQkFBRUNnZ0VCQUk2U3I0anYwZForanJhN0gzVnZ3S1RYZnl0bjV6YVlrVjhZWUh3RjIyakEKbm9HaTBSQllIUFU2V2l3NS9oaDRFWVM2anFHdkptUXZYY3NkTldMdEJsK2hSVUtiZVRtYUtWd2NFSnRrV24xeQozUTQwUytnVk5OU2NINDRvYUZuRU0zMklWWFFRZnBKMjJJZ2RFY1dVUVcvWnpUNWpPK3dPTXc4c1plSTZMSEtLCkdoOENsVDkrRGUvdXFqbjNCRnQwelZ3cnFLbllKSU1DSWFrb2lDRmtIcGhVTURFNVkyU1NLaGFGWndxMWtLd0sKdHFvWFpKQnlzYXhnUTFRa21mS1RnRkx5WlpXT01mRzVzb1VrU1RTeURFRzFsYnVYcHpUbTlVSTlKU2lsK01yaAp1LzVTeXBLOHBCSHhBdFg5VXdiTjFiRGw3Sng1SWJyMnNoM0F1UDF4OUpFQ2dZRUE4dGNTM09URXNOUFpQZlptCk9jaUduOW9STTdHVmVGdjMrL05iL3JodHp1L1RQUWJBSzhWZ3FrS0dPazNGN1krY2txS1NTWjFnUkF2SHBsZEIKaTY0Y0daT1dpK01jMWZVcEdVV2sxdnZXbG1nTUlQVjVtbFpvOHowMlNTdXhLZTI1Y2VNb09oenFlay9vRmFtdgoyTmxFeTh0dEhOMUxMS3grZllhMkpGcWVycThDZ1lFQTUvQUxHSXVrU3J0K0dkektJLzV5cjdSREpTVzIzUTJ4CkM5ZklUTUFSL1Q4dzNsWGhyUnRXcmlHL3l0QkVPNXdTMVIwdDkydW1nVkhIRTA5eFFXbzZ0Tm16QVBNb1RSekMKd08yYnJqQktBdUJkQ0RISjZsMlFnOEhPQWovUncrK2x4bEN0VEI2YS8xWEZIZnNHUGhqMEQrWlJiWVZzaE00UgpnSVVmdmpmQ1Y1a0NnWUVBMzdzL2FieHJhdThEaTQ3a0NBQ3o1N3FsZHBiNk92V2d0OFF5MGE5aG0vSmhFQ3lVCkNML0VtNWpHeWhpMWJuV05yNXVRWTdwVzR0cG5pdDJCU2d1VFlBMFYrck8zOFhmNThZcTBvRTFPR3l5cFlBUkoKa09SanRSYUVXVTJqNEJsaGJZZjNtL0xnSk9oUnp3T1RPNXFSUTZHY1dhZVlod1ExVmJrelByTXUxNGtDZ1lCbwp4dEhjWnNqelVidm5wd3hTTWxKUStaZ1RvZlAzN0lWOG1pQk1POEJrclRWQVczKzFtZElRbkFKdWRxTThZb2RICmF3VW03cVNyYXV3SjF5dU1wNWFadUhiYkNQMjl5QzVheFh3OHRtZlk0TTVtTTBmSjdqYW9ydGFId1pqYmNObHMKdTJsdUo2MVJoOGVpZ1pJU1gyZHgvMVB0ckFhWUFCZDcvYWVYWU0wVWtRS0JnUUNVbkFIdmRQUGhIVnJDWU1rTgpOOFBEK0t0YmhPRks2S3MvdlgyUkcyRnFmQkJPQWV3bEo1d0xWeFBLT1RpdytKS2FSeHhYMkcvREZVNzduOEQvCkR5V2RjM2ZCQWQ0a1lJamZVaGRGa1hHNEFMUDZBNVFIZVN4NzNScTFLNWxMVWhPbEZqc3VPZ0NKS28wVlFmRC8KT05paDB6SzN5Wmc3aDVQamZ1TUdGb09OQWc9PQotLS0tLUVORCBQUklWQVRFIEtFWS0tLS0tCg==\"},\"kind\":\"Secret\",\"metadata\":{\"annotations\":{},\"labels\":{\"kat-ambassador-id\":\"tlscontexttest\",\"scope\":\"AmbassadorTest\"},\"name\":\"test-tlscontext-secret-2\",\"namespace\":\"default\"},\"type\":\"kubernetes.io/tls\"}\n"
-                    },
-                    "creationTimestamp": "2020-07-08T12:43:24Z",
->>>>>>> e9a30b30
-                    "labels": {
-                        "kat-ambassador-id": "tlscontexttest",
-                        "scope": "AmbassadorTest"
-                    },
-<<<<<<< HEAD
-                    "name": "test-tlscontext-secret-0",
-                    "namespace": "default",
-                    "resourceVersion": "21426",
-                    "selfLink": "/api/v1/namespaces/default/secrets/test-tlscontext-secret-0",
-                    "uid": "292f9030-bf9c-11ea-b9b6-0e01d46fe775"
-=======
-                    "name": "test-tlscontext-secret-2",
-                    "namespace": "default",
-                    "resourceVersion": "26629",
-                    "selfLink": "/api/v1/namespaces/default/secrets/test-tlscontext-secret-2",
-                    "uid": "9d302150-c118-11ea-bf4a-0e268c70ad4f"
->>>>>>> e9a30b30
+                    "uid": "1893ff87-c20a-11ea-87b2-0ab82b9da1f7"
                 },
                 "type": "kubernetes.io/tls"
             }
@@ -151,13 +94,58 @@
                 "kind": "Service",
                 "metadata": {
                     "annotations": {
+                        "getambassador.io/config": "---\napiVersion: ambassador/v0\nkind: Mapping\nname: TLSContextTest-same-prefix-1\nprefix: /tls-context-same/\nservice: http://tlscontexttest-http\nhost: tls-context-host-1\nambassador_id: tlscontexttest\n\n---\napiVersion: ambassador/v1\nkind: TLSContext\nname: TLSContextTest-same-context-1\nhosts:\n- tls-context-host-1\nsecret: test-tlscontext-secret-1.secret-namespace\nmin_tls_version: v1.0\nmax_tls_version: v1.3\nredirect_cleartext_from: 8080\nambassador_id: tlscontexttest\n\n---\napiVersion: ambassador/v1\nkind: Mapping\nname: TLSContextTest-same-prefix-2\nprefix: /tls-context-same/\nservice: http://tlscontexttest-http\nhost: tls-context-host-2\nambassador_id: tlscontexttest\n\n---\napiVersion: ambassador/v1\nkind: TLSContext\nname: TLSContextTest-same-context-2\nhosts:\n- tls-context-host-2\nsecret: test-tlscontext-secret-2\nalpn_protocols: h2,http/1.1\nredirect_cleartext_from: 8080\nambassador_id: tlscontexttest\n\n---\napiVersion: ambassador/v1\nkind: Module\nname: tls\nconfig:\n  server:\n    enabled: True\n    secret: test-tlscontext-secret-0\nambassador_id: tlscontexttest\n\n---\napiVersion: ambassador/v1\nkind: Mapping\nname: TLSContextTest-other-mapping\nprefix: /TLSContextTest/\nservice: https://tlscontexttest-http\nambassador_id: tlscontexttest\n\n---\napiVersion: ambassador/v1\nkind: TLSContext\nname: TLSContextTest-no-secret\nmin_tls_version: v1.0\nmax_tls_version: v1.3\nredirect_cleartext_from: 8080\nambassador_id: tlscontexttest\n\n---\napiVersion: ambassador/v1\nkind: TLSContext\nname: TLSContextTest-same-context-error\nhosts:\n- tls-context-host-1\nredirect_cleartext_from: 8080\nambassador_id: tlscontexttest\n\n---\napiVersion: ambassador/v1\nkind: TLSContext\nname: TLSContextTest-rcf-error\nhosts:\n- tls-context-host-1\nredirect_cleartext_from: 8081\nambassador_id: tlscontexttest\n",
+                        "kubectl.kubernetes.io/last-applied-configuration": "{\"apiVersion\":\"v1\",\"kind\":\"Service\",\"metadata\":{\"annotations\":{\"getambassador.io/config\":\"---\\napiVersion: ambassador/v0\\nkind: Mapping\\nname: TLSContextTest-same-prefix-1\\nprefix: /tls-context-same/\\nservice: http://tlscontexttest-http\\nhost: tls-context-host-1\\nambassador_id: tlscontexttest\\n\\n---\\napiVersion: ambassador/v1\\nkind: TLSContext\\nname: TLSContextTest-same-context-1\\nhosts:\\n- tls-context-host-1\\nsecret: test-tlscontext-secret-1.secret-namespace\\nmin_tls_version: v1.0\\nmax_tls_version: v1.3\\nredirect_cleartext_from: 8080\\nambassador_id: tlscontexttest\\n\\n---\\napiVersion: ambassador/v1\\nkind: Mapping\\nname: TLSContextTest-same-prefix-2\\nprefix: /tls-context-same/\\nservice: http://tlscontexttest-http\\nhost: tls-context-host-2\\nambassador_id: tlscontexttest\\n\\n---\\napiVersion: ambassador/v1\\nkind: TLSContext\\nname: TLSContextTest-same-context-2\\nhosts:\\n- tls-context-host-2\\nsecret: test-tlscontext-secret-2\\nalpn_protocols: h2,http/1.1\\nredirect_cleartext_from: 8080\\nambassador_id: tlscontexttest\\n\\n---\\napiVersion: ambassador/v1\\nkind: Module\\nname: tls\\nconfig:\\n  server:\\n    enabled: True\\n    secret: test-tlscontext-secret-0\\nambassador_id: tlscontexttest\\n\\n---\\napiVersion: ambassador/v1\\nkind: Mapping\\nname: TLSContextTest-other-mapping\\nprefix: /TLSContextTest/\\nservice: https://tlscontexttest-http\\nambassador_id: tlscontexttest\\n\\n---\\napiVersion: ambassador/v1\\nkind: TLSContext\\nname: TLSContextTest-no-secret\\nmin_tls_version: v1.0\\nmax_tls_version: v1.3\\nredirect_cleartext_from: 8080\\nambassador_id: tlscontexttest\\n\\n---\\napiVersion: ambassador/v1\\nkind: TLSContext\\nname: TLSContextTest-same-context-error\\nhosts:\\n- tls-context-host-1\\nredirect_cleartext_from: 8080\\nambassador_id: tlscontexttest\\n\\n---\\napiVersion: ambassador/v1\\nkind: TLSContext\\nname: TLSContextTest-rcf-error\\nhosts:\\n- tls-context-host-1\\nredirect_cleartext_from: 8081\\nambassador_id: tlscontexttest\\n\"},\"labels\":{\"app.kubernetes.io/component\":\"ambassador-service\",\"kat-ambassador-id\":\"tlscontexttest\",\"scope\":\"AmbassadorTest\"},\"name\":\"tlscontexttest\",\"namespace\":\"default\"},\"spec\":{\"ports\":[{\"name\":\"http\",\"port\":80,\"protocol\":\"TCP\",\"targetPort\":8080},{\"name\":\"https\",\"port\":443,\"protocol\":\"TCP\",\"targetPort\":8443}],\"selector\":{\"service\":\"tlscontexttest\"},\"type\":\"NodePort\"}}\n"
+                    },
+                    "creationTimestamp": "2020-07-09T17:32:09Z",
+                    "labels": {
+                        "app.kubernetes.io/component": "ambassador-service",
+                        "kat-ambassador-id": "tlscontexttest",
+                        "scope": "AmbassadorTest"
+                    },
+                    "name": "tlscontexttest",
+                    "namespace": "default",
+                    "resourceVersion": "11918",
+                    "selfLink": "/api/v1/namespaces/default/services/tlscontexttest",
+                    "uid": "1d9c48f3-c20a-11ea-87b2-0ab82b9da1f7"
+                },
+                "spec": {
+                    "clusterIP": "10.101.13.247",
+                    "externalTrafficPolicy": "Cluster",
+                    "ports": [
+                        {
+                            "name": "http",
+                            "nodePort": 30339,
+                            "port": 80,
+                            "protocol": "TCP",
+                            "targetPort": 8080
+                        },
+                        {
+                            "name": "https",
+                            "nodePort": 31386,
+                            "port": 443,
+                            "protocol": "TCP",
+                            "targetPort": 8443
+                        }
+                    ],
+                    "selector": {
+                        "service": "tlscontexttest"
+                    },
+                    "sessionAffinity": "None",
+                    "type": "NodePort"
+                },
+                "status": {
+                    "loadBalancer": {}
+                }
+            },
+            {
+                "apiVersion": "v1",
+                "kind": "Service",
+                "metadata": {
+                    "annotations": {
                         "kubectl.kubernetes.io/last-applied-configuration": "{\"apiVersion\":\"v1\",\"kind\":\"Service\",\"metadata\":{\"annotations\":{},\"labels\":{\"kat-ambassador-id\":\"tlscontexttest\",\"scope\":\"AmbassadorTest\",\"service\":\"tlscontexttest-admin\"},\"name\":\"tlscontexttest-admin\",\"namespace\":\"default\"},\"spec\":{\"ports\":[{\"name\":\"tlscontexttest-admin\",\"port\":8877,\"targetPort\":8877}],\"selector\":{\"service\":\"tlscontexttest\"},\"type\":\"NodePort\"}}\n"
                     },
-<<<<<<< HEAD
-                    "creationTimestamp": "2020-07-06T15:21:40Z",
-=======
-                    "creationTimestamp": "2020-07-08T12:43:25Z",
->>>>>>> e9a30b30
+                    "creationTimestamp": "2020-07-09T17:32:10Z",
                     "labels": {
                         "kat-ambassador-id": "tlscontexttest",
                         "scope": "AmbassadorTest",
@@ -165,40 +153,18 @@
                     },
                     "name": "tlscontexttest-admin",
                     "namespace": "default",
-<<<<<<< HEAD
-                    "resourceVersion": "21464",
+                    "resourceVersion": "11926",
                     "selfLink": "/api/v1/namespaces/default/services/tlscontexttest-admin",
-                    "uid": "643b5438-bf9c-11ea-b9b6-0e01d46fe775"
+                    "uid": "1e5eb445-c20a-11ea-87b2-0ab82b9da1f7"
                 },
                 "spec": {
-                    "clusterIP": "10.106.48.31",
+                    "clusterIP": "10.96.249.144",
                     "externalTrafficPolicy": "Cluster",
                     "ports": [
                         {
                             "name": "tlscontexttest-admin",
-                            "nodePort": 30491,
+                            "nodePort": 30829,
                             "port": 8877,
-=======
-                    "resourceVersion": "26640",
-                    "selfLink": "/api/v1/namespaces/default/services/tlscontexttest",
-                    "uid": "9d571ee7-c118-11ea-bf4a-0e268c70ad4f"
-                },
-                "spec": {
-                    "clusterIP": "10.109.2.62",
-                    "externalTrafficPolicy": "Cluster",
-                    "ports": [
-                        {
-                            "name": "http",
-                            "nodePort": 30257,
-                            "port": 80,
-                            "protocol": "TCP",
-                            "targetPort": 8080
-                        },
-                        {
-                            "name": "https",
-                            "nodePort": 32265,
-                            "port": 443,
->>>>>>> e9a30b30
                             "protocol": "TCP",
                             "targetPort": 8877
                         }
@@ -218,52 +184,33 @@
                 "kind": "Service",
                 "metadata": {
                     "annotations": {
-                        "kubectl.kubernetes.io/last-applied-configuration": "{\"apiVersion\":\"v1\",\"kind\":\"Service\",\"metadata\":{\"annotations\":{},\"labels\":{\"kat-ambassador-id\":\"tlscontexttest\",\"scope\":\"AmbassadorTest\"},\"name\":\"tlscontexttest-http\",\"namespace\":\"default\"},\"spec\":{\"ports\":[{\"name\":\"http\",\"port\":80,\"protocol\":\"TCP\",\"targetPort\":8125},{\"name\":\"https\",\"port\":443,\"protocol\":\"TCP\",\"targetPort\":8488}],\"selector\":{\"backend\":\"superpod-default\"}}}\n"
-                    },
-<<<<<<< HEAD
-                    "creationTimestamp": "2020-07-06T15:21:40Z",
-=======
-                    "creationTimestamp": "2020-07-08T12:43:25Z",
->>>>>>> e9a30b30
+                        "kubectl.kubernetes.io/last-applied-configuration": "{\"apiVersion\":\"v1\",\"kind\":\"Service\",\"metadata\":{\"annotations\":{},\"labels\":{\"kat-ambassador-id\":\"tlscontexttest\",\"scope\":\"AmbassadorTest\"},\"name\":\"tlscontexttest-http\",\"namespace\":\"default\"},\"spec\":{\"ports\":[{\"name\":\"http\",\"port\":80,\"protocol\":\"TCP\",\"targetPort\":8127},{\"name\":\"https\",\"port\":443,\"protocol\":\"TCP\",\"targetPort\":8490}],\"selector\":{\"backend\":\"superpod-default\"}}}\n"
+                    },
+                    "creationTimestamp": "2020-07-09T17:32:11Z",
                     "labels": {
                         "kat-ambassador-id": "tlscontexttest",
                         "scope": "AmbassadorTest"
                     },
                     "name": "tlscontexttest-http",
                     "namespace": "default",
-<<<<<<< HEAD
-                    "resourceVersion": "21472",
+                    "resourceVersion": "11938",
                     "selfLink": "/api/v1/namespaces/default/services/tlscontexttest-http",
-                    "uid": "646d15a2-bf9c-11ea-b9b6-0e01d46fe775"
+                    "uid": "1ed812ff-c20a-11ea-87b2-0ab82b9da1f7"
                 },
                 "spec": {
-                    "clusterIP": "10.103.27.15",
+                    "clusterIP": "10.106.244.46",
                     "ports": [
                         {
                             "name": "http",
                             "port": 80,
-=======
-                    "resourceVersion": "26646",
-                    "selfLink": "/api/v1/namespaces/default/services/tlscontexttest-admin",
-                    "uid": "9d62fc31-c118-11ea-bf4a-0e268c70ad4f"
-                },
-                "spec": {
-                    "clusterIP": "10.105.229.51",
-                    "externalTrafficPolicy": "Cluster",
-                    "ports": [
-                        {
-                            "name": "tlscontexttest-admin",
-                            "nodePort": 31478,
-                            "port": 8877,
->>>>>>> e9a30b30
-                            "protocol": "TCP",
-                            "targetPort": 8125
+                            "protocol": "TCP",
+                            "targetPort": 8127
                         },
                         {
                             "name": "https",
                             "port": 443,
                             "protocol": "TCP",
-                            "targetPort": 8488
+                            "targetPort": 8490
                         }
                     ],
                     "selector": {
@@ -271,78 +218,6 @@
                     },
                     "sessionAffinity": "None",
                     "type": "ClusterIP"
-                },
-                "status": {
-                    "loadBalancer": {}
-                }
-            },
-            {
-                "apiVersion": "v1",
-                "kind": "Service",
-                "metadata": {
-                    "annotations": {
-<<<<<<< HEAD
-                        "getambassador.io/config": "---\napiVersion: ambassador/v0\nkind: Mapping\nname: TLSContextTest-same-prefix-1\nprefix: /tls-context-same/\nservice: http://tlscontexttest-http\nhost: tls-context-host-1\nambassador_id: tlscontexttest\n\n---\napiVersion: ambassador/v1\nkind: TLSContext\nname: TLSContextTest-same-context-1\nhosts:\n- tls-context-host-1\nsecret: test-tlscontext-secret-1.secret-namespace\nmin_tls_version: v1.0\nmax_tls_version: v1.3\nredirect_cleartext_from: 8080\nambassador_id: tlscontexttest\n\n---\napiVersion: ambassador/v1\nkind: Mapping\nname: TLSContextTest-same-prefix-2\nprefix: /tls-context-same/\nservice: http://tlscontexttest-http\nhost: tls-context-host-2\nambassador_id: tlscontexttest\n\n---\napiVersion: ambassador/v1\nkind: TLSContext\nname: TLSContextTest-same-context-2\nhosts:\n- tls-context-host-2\nsecret: test-tlscontext-secret-2\nalpn_protocols: h2,http/1.1\nredirect_cleartext_from: 8080\nambassador_id: tlscontexttest\n\n---\napiVersion: ambassador/v1\nkind: Module\nname: tls\nconfig:\n  server:\n    enabled: True\n    secret: test-tlscontext-secret-0\nambassador_id: tlscontexttest\n\n---\napiVersion: ambassador/v1\nkind: Mapping\nname: TLSContextTest-other-mapping\nprefix: /TLSContextTest/\nservice: https://tlscontexttest-http\nambassador_id: tlscontexttest\n\n---\napiVersion: ambassador/v1\nkind: TLSContext\nname: TLSContextTest-no-secret\nmin_tls_version: v1.0\nmax_tls_version: v1.3\nredirect_cleartext_from: 8080\nambassador_id: tlscontexttest\n\n---\napiVersion: ambassador/v1\nkind: TLSContext\nname: TLSContextTest-same-context-error\nhosts:\n- tls-context-host-1\nredirect_cleartext_from: 8080\nambassador_id: tlscontexttest\n\n---\napiVersion: ambassador/v1\nkind: TLSContext\nname: TLSContextTest-rcf-error\nhosts:\n- tls-context-host-1\nredirect_cleartext_from: 8081\nambassador_id: tlscontexttest\n",
-                        "kubectl.kubernetes.io/last-applied-configuration": "{\"apiVersion\":\"v1\",\"kind\":\"Service\",\"metadata\":{\"annotations\":{\"getambassador.io/config\":\"---\\napiVersion: ambassador/v0\\nkind: Mapping\\nname: TLSContextTest-same-prefix-1\\nprefix: /tls-context-same/\\nservice: http://tlscontexttest-http\\nhost: tls-context-host-1\\nambassador_id: tlscontexttest\\n\\n---\\napiVersion: ambassador/v1\\nkind: TLSContext\\nname: TLSContextTest-same-context-1\\nhosts:\\n- tls-context-host-1\\nsecret: test-tlscontext-secret-1.secret-namespace\\nmin_tls_version: v1.0\\nmax_tls_version: v1.3\\nredirect_cleartext_from: 8080\\nambassador_id: tlscontexttest\\n\\n---\\napiVersion: ambassador/v1\\nkind: Mapping\\nname: TLSContextTest-same-prefix-2\\nprefix: /tls-context-same/\\nservice: http://tlscontexttest-http\\nhost: tls-context-host-2\\nambassador_id: tlscontexttest\\n\\n---\\napiVersion: ambassador/v1\\nkind: TLSContext\\nname: TLSContextTest-same-context-2\\nhosts:\\n- tls-context-host-2\\nsecret: test-tlscontext-secret-2\\nalpn_protocols: h2,http/1.1\\nredirect_cleartext_from: 8080\\nambassador_id: tlscontexttest\\n\\n---\\napiVersion: ambassador/v1\\nkind: Module\\nname: tls\\nconfig:\\n  server:\\n    enabled: True\\n    secret: test-tlscontext-secret-0\\nambassador_id: tlscontexttest\\n\\n---\\napiVersion: ambassador/v1\\nkind: Mapping\\nname: TLSContextTest-other-mapping\\nprefix: /TLSContextTest/\\nservice: https://tlscontexttest-http\\nambassador_id: tlscontexttest\\n\\n---\\napiVersion: ambassador/v1\\nkind: TLSContext\\nname: TLSContextTest-no-secret\\nmin_tls_version: v1.0\\nmax_tls_version: v1.3\\nredirect_cleartext_from: 8080\\nambassador_id: tlscontexttest\\n\\n---\\napiVersion: ambassador/v1\\nkind: TLSContext\\nname: TLSContextTest-same-context-error\\nhosts:\\n- tls-context-host-1\\nredirect_cleartext_from: 8080\\nambassador_id: tlscontexttest\\n\\n---\\napiVersion: ambassador/v1\\nkind: TLSContext\\nname: TLSContextTest-rcf-error\\nhosts:\\n- tls-context-host-1\\nredirect_cleartext_from: 8081\\nambassador_id: tlscontexttest\\n\"},\"labels\":{\"app.kubernetes.io/component\":\"ambassador-service\",\"kat-ambassador-id\":\"tlscontexttest\",\"scope\":\"AmbassadorTest\"},\"name\":\"tlscontexttest\",\"namespace\":\"default\"},\"spec\":{\"ports\":[{\"name\":\"http\",\"port\":80,\"protocol\":\"TCP\",\"targetPort\":8080},{\"name\":\"https\",\"port\":443,\"protocol\":\"TCP\",\"targetPort\":8443}],\"selector\":{\"service\":\"tlscontexttest\"},\"type\":\"NodePort\"}}\n"
-                    },
-                    "creationTimestamp": "2020-07-06T15:21:40Z",
-=======
-                        "kubectl.kubernetes.io/last-applied-configuration": "{\"apiVersion\":\"v1\",\"kind\":\"Service\",\"metadata\":{\"annotations\":{},\"labels\":{\"kat-ambassador-id\":\"tlscontexttest\",\"scope\":\"AmbassadorTest\"},\"name\":\"tlscontexttest-http\",\"namespace\":\"default\"},\"spec\":{\"ports\":[{\"name\":\"http\",\"port\":80,\"protocol\":\"TCP\",\"targetPort\":8092},{\"name\":\"https\",\"port\":443,\"protocol\":\"TCP\",\"targetPort\":8455}],\"selector\":{\"backend\":\"superpod-default\"}}}\n"
-                    },
-                    "creationTimestamp": "2020-07-08T12:43:25Z",
->>>>>>> e9a30b30
-                    "labels": {
-                        "app.kubernetes.io/component": "ambassador-service",
-                        "kat-ambassador-id": "tlscontexttest",
-                        "scope": "AmbassadorTest"
-                    },
-                    "name": "tlscontexttest",
-                    "namespace": "default",
-<<<<<<< HEAD
-                    "resourceVersion": "21455",
-                    "selfLink": "/api/v1/namespaces/default/services/tlscontexttest",
-                    "uid": "63f60076-bf9c-11ea-b9b6-0e01d46fe775"
-                },
-                "spec": {
-                    "clusterIP": "10.97.184.186",
-                    "externalTrafficPolicy": "Cluster",
-=======
-                    "resourceVersion": "26653",
-                    "selfLink": "/api/v1/namespaces/default/services/tlscontexttest-http",
-                    "uid": "9d76c0e0-c118-11ea-bf4a-0e268c70ad4f"
-                },
-                "spec": {
-                    "clusterIP": "10.103.81.50",
->>>>>>> e9a30b30
-                    "ports": [
-                        {
-                            "name": "http",
-                            "nodePort": 32449,
-                            "port": 80,
-                            "protocol": "TCP",
-<<<<<<< HEAD
-                            "targetPort": 8080
-=======
-                            "targetPort": 8092
->>>>>>> e9a30b30
-                        },
-                        {
-                            "name": "https",
-                            "nodePort": 32109,
-                            "port": 443,
-                            "protocol": "TCP",
-<<<<<<< HEAD
-                            "targetPort": 8443
-=======
-                            "targetPort": 8455
->>>>>>> e9a30b30
-                        }
-                    ],
-                    "selector": {
-                        "service": "tlscontexttest"
-                    },
-                    "sessionAffinity": "None",
-                    "type": "NodePort"
                 },
                 "status": {
                     "loadBalancer": {}
