--- conflicted
+++ resolved
@@ -20,80 +20,10 @@
                 "kind": "Service",
                 "metadata": {
                     "annotations": {
-                        "kubectl.kubernetes.io/last-applied-configuration": "{\"apiVersion\":\"v1\",\"kind\":\"Service\",\"metadata\":{\"annotations\":{},\"labels\":{\"kat-ambassador-id\":\"servernametest\",\"scope\":\"AmbassadorTest\"},\"name\":\"servernametest-http\",\"namespace\":\"default\"},\"spec\":{\"ports\":[{\"name\":\"http\",\"port\":80,\"protocol\":\"TCP\",\"targetPort\":8081},{\"name\":\"https\",\"port\":443,\"protocol\":\"TCP\",\"targetPort\":8444}],\"selector\":{\"backend\":\"superpod-default\"}}}\n"
-                    },
-<<<<<<< HEAD
-                    "creationTimestamp": "2020-07-06T15:19:46Z",
-=======
-                    "creationTimestamp": "2020-07-08T12:23:44Z",
->>>>>>> e9a30b30
-                    "labels": {
-                        "kat-ambassador-id": "servernametest",
-                        "scope": "AmbassadorTest"
-                    },
-                    "name": "servernametest-http",
-                    "namespace": "default",
-<<<<<<< HEAD
-                    "resourceVersion": "19084",
-                    "selfLink": "/api/v1/namespaces/default/services/servernametest",
-                    "uid": "2059aa12-bf9c-11ea-b9b6-0e01d46fe775"
-                },
-                "spec": {
-                    "clusterIP": "10.101.205.168",
-                    "externalTrafficPolicy": "Cluster",
-                    "ports": [
-                        {
-                            "name": "http",
-                            "nodePort": 31326,
-=======
-                    "resourceVersion": "53295",
-                    "selfLink": "/api/v1/namespaces/default/services/servernametest-http",
-                    "uid": "dd952561-c115-11ea-911e-1235a2d91ba9"
-                },
-                "spec": {
-                    "clusterIP": "10.108.7.39",
-                    "ports": [
-                        {
-                            "name": "http",
->>>>>>> e9a30b30
-                            "port": 80,
-                            "protocol": "TCP",
-                            "targetPort": 8081
-                        },
-                        {
-                            "name": "https",
-<<<<<<< HEAD
-                            "nodePort": 30695,
-=======
->>>>>>> e9a30b30
-                            "port": 443,
-                            "protocol": "TCP",
-                            "targetPort": 8444
-                        }
-                    ],
-                    "selector": {
-                        "backend": "superpod-default"
-                    },
-                    "sessionAffinity": "None",
-                    "type": "ClusterIP"
-                },
-                "status": {
-                    "loadBalancer": {}
-                }
-            },
-            {
-                "apiVersion": "v1",
-                "kind": "Service",
-                "metadata": {
-                    "annotations": {
                         "getambassador.io/config": "---\napiVersion: ambassador/v0\nkind: Module\nname: ambassador\nconfig:\n  server_name: \"test-server\"\nambassador_id: servernametest\n---\napiVersion: ambassador/v0\nkind: Mapping\nname: servernametest/server-name\nprefix: /server-name\nservice: servernametest-http\nambassador_id: servernametest\n",
                         "kubectl.kubernetes.io/last-applied-configuration": "{\"apiVersion\":\"v1\",\"kind\":\"Service\",\"metadata\":{\"annotations\":{\"getambassador.io/config\":\"---\\napiVersion: ambassador/v0\\nkind: Module\\nname: ambassador\\nconfig:\\n  server_name: \\\"test-server\\\"\\nambassador_id: servernametest\\n---\\napiVersion: ambassador/v0\\nkind: Mapping\\nname: servernametest/server-name\\nprefix: /server-name\\nservice: servernametest-http\\nambassador_id: servernametest\\n\"},\"labels\":{\"app.kubernetes.io/component\":\"ambassador-service\",\"kat-ambassador-id\":\"servernametest\",\"scope\":\"AmbassadorTest\"},\"name\":\"servernametest\",\"namespace\":\"default\"},\"spec\":{\"ports\":[{\"name\":\"http\",\"port\":80,\"protocol\":\"TCP\",\"targetPort\":8080},{\"name\":\"https\",\"port\":443,\"protocol\":\"TCP\",\"targetPort\":8443}],\"selector\":{\"service\":\"servernametest\"},\"type\":\"NodePort\"}}\n"
                     },
-<<<<<<< HEAD
-                    "creationTimestamp": "2020-07-06T15:19:46Z",
-=======
-                    "creationTimestamp": "2020-07-08T12:23:44Z",
->>>>>>> e9a30b30
+                    "creationTimestamp": "2020-07-09T17:30:36Z",
                     "labels": {
                         "app.kubernetes.io/component": "ambassador-service",
                         "kat-ambassador-id": "servernametest",
@@ -101,39 +31,24 @@
                     },
                     "name": "servernametest",
                     "namespace": "default",
-<<<<<<< HEAD
-                    "resourceVersion": "19088",
-                    "selfLink": "/api/v1/namespaces/default/services/servernametest-admin",
-                    "uid": "206527aa-bf9c-11ea-b9b6-0e01d46fe775"
+                    "resourceVersion": "10003",
+                    "selfLink": "/api/v1/namespaces/default/services/servernametest",
+                    "uid": "e686f0da-c209-11ea-87b2-0ab82b9da1f7"
                 },
                 "spec": {
-                    "clusterIP": "10.110.144.240",
-                    "externalTrafficPolicy": "Cluster",
-                    "ports": [
-                        {
-                            "name": "servernametest-admin",
-                            "nodePort": 31272,
-                            "port": 8877,
-=======
-                    "resourceVersion": "53284",
-                    "selfLink": "/api/v1/namespaces/default/services/servernametest",
-                    "uid": "dd79e77a-c115-11ea-911e-1235a2d91ba9"
-                },
-                "spec": {
-                    "clusterIP": "10.97.71.212",
+                    "clusterIP": "10.107.128.3",
                     "externalTrafficPolicy": "Cluster",
                     "ports": [
                         {
                             "name": "http",
-                            "nodePort": 30560,
+                            "nodePort": 30653,
                             "port": 80,
->>>>>>> e9a30b30
                             "protocol": "TCP",
                             "targetPort": 8080
                         },
                         {
                             "name": "https",
-                            "nodePort": 31374,
+                            "nodePort": 30442,
                             "port": 443,
                             "protocol": "TCP",
                             "targetPort": 8443
@@ -156,11 +71,7 @@
                     "annotations": {
                         "kubectl.kubernetes.io/last-applied-configuration": "{\"apiVersion\":\"v1\",\"kind\":\"Service\",\"metadata\":{\"annotations\":{},\"labels\":{\"kat-ambassador-id\":\"servernametest\",\"scope\":\"AmbassadorTest\",\"service\":\"servernametest-admin\"},\"name\":\"servernametest-admin\",\"namespace\":\"default\"},\"spec\":{\"ports\":[{\"name\":\"servernametest-admin\",\"port\":8877,\"targetPort\":8877}],\"selector\":{\"service\":\"servernametest\"},\"type\":\"NodePort\"}}\n"
                     },
-<<<<<<< HEAD
-                    "creationTimestamp": "2020-07-06T15:19:46Z",
-=======
-                    "creationTimestamp": "2020-07-08T12:23:44Z",
->>>>>>> e9a30b30
+                    "creationTimestamp": "2020-07-09T17:30:36Z",
                     "labels": {
                         "kat-ambassador-id": "servernametest",
                         "scope": "AmbassadorTest",
@@ -168,26 +79,17 @@
                     },
                     "name": "servernametest-admin",
                     "namespace": "default",
-<<<<<<< HEAD
-                    "resourceVersion": "19095",
-                    "selfLink": "/api/v1/namespaces/default/services/servernametest-http",
-                    "uid": "2078cd74-bf9c-11ea-b9b6-0e01d46fe775"
+                    "resourceVersion": "10007",
+                    "selfLink": "/api/v1/namespaces/default/services/servernametest-admin",
+                    "uid": "e68e4979-c209-11ea-87b2-0ab82b9da1f7"
                 },
                 "spec": {
-                    "clusterIP": "10.103.67.78",
-=======
-                    "resourceVersion": "53288",
-                    "selfLink": "/api/v1/namespaces/default/services/servernametest-admin",
-                    "uid": "dd83aeb6-c115-11ea-911e-1235a2d91ba9"
-                },
-                "spec": {
-                    "clusterIP": "10.99.216.115",
+                    "clusterIP": "10.107.162.8",
                     "externalTrafficPolicy": "Cluster",
->>>>>>> e9a30b30
                     "ports": [
                         {
                             "name": "servernametest-admin",
-                            "nodePort": 32752,
+                            "nodePort": 30746,
                             "port": 8877,
                             "protocol": "TCP",
                             "targetPort": 8877
@@ -202,6 +104,50 @@
                 "status": {
                     "loadBalancer": {}
                 }
+            },
+            {
+                "apiVersion": "v1",
+                "kind": "Service",
+                "metadata": {
+                    "annotations": {
+                        "kubectl.kubernetes.io/last-applied-configuration": "{\"apiVersion\":\"v1\",\"kind\":\"Service\",\"metadata\":{\"annotations\":{},\"labels\":{\"kat-ambassador-id\":\"servernametest\",\"scope\":\"AmbassadorTest\"},\"name\":\"servernametest-http\",\"namespace\":\"default\"},\"spec\":{\"ports\":[{\"name\":\"http\",\"port\":80,\"protocol\":\"TCP\",\"targetPort\":8081},{\"name\":\"https\",\"port\":443,\"protocol\":\"TCP\",\"targetPort\":8444}],\"selector\":{\"backend\":\"superpod-default\"}}}\n"
+                    },
+                    "creationTimestamp": "2020-07-09T17:30:36Z",
+                    "labels": {
+                        "kat-ambassador-id": "servernametest",
+                        "scope": "AmbassadorTest"
+                    },
+                    "name": "servernametest-http",
+                    "namespace": "default",
+                    "resourceVersion": "10014",
+                    "selfLink": "/api/v1/namespaces/default/services/servernametest-http",
+                    "uid": "e69c3653-c209-11ea-87b2-0ab82b9da1f7"
+                },
+                "spec": {
+                    "clusterIP": "10.97.229.252",
+                    "ports": [
+                        {
+                            "name": "http",
+                            "port": 80,
+                            "protocol": "TCP",
+                            "targetPort": 8081
+                        },
+                        {
+                            "name": "https",
+                            "port": 443,
+                            "protocol": "TCP",
+                            "targetPort": 8444
+                        }
+                    ],
+                    "selector": {
+                        "backend": "superpod-default"
+                    },
+                    "sessionAffinity": "None",
+                    "type": "ClusterIP"
+                },
+                "status": {
+                    "loadBalancer": {}
+                }
             }
         ]
     }
