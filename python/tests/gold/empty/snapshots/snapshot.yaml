{
    "Consul": {},
    "Kubernetes": {
        "AuthService": null,
        "ConsulResolver": null,
        "Host": null,
        "KubernetesEndpointResolver": null,
        "KubernetesServiceResolver": null,
        "LogService": null,
        "Mapping": null,
        "Module": null,
        "RateLimitService": null,
        "TCPMapping": null,
        "TLSContext": null,
        "TracingService": null,
        "ingresses": null,
        "service": [
            {
                "apiVersion": "v1",
                "kind": "Service",
                "metadata": {
                    "annotations": {
                        "kubectl.kubernetes.io/last-applied-configuration": "{\"apiVersion\":\"v1\",\"kind\":\"Service\",\"metadata\":{\"annotations\":{},\"labels\":{\"app.kubernetes.io/component\":\"ambassador-service\",\"kat-ambassador-id\":\"empty\",\"scope\":\"AmbassadorTest\"},\"name\":\"empty\",\"namespace\":\"empty-namespace\"},\"spec\":{\"ports\":[{\"name\":\"http\",\"port\":80,\"protocol\":\"TCP\",\"targetPort\":8080},{\"name\":\"https\",\"port\":443,\"protocol\":\"TCP\",\"targetPort\":8443},{\"name\":\"extra-8877\",\"port\":8877,\"protocol\":\"TCP\",\"targetPort\":8877}],\"selector\":{\"service\":\"empty\"},\"type\":\"NodePort\"}}\n"
                    },
<<<<<<< HEAD
                    "creationTimestamp": "2020-07-06T15:19:45Z",
=======
                    "creationTimestamp": "2020-07-08T12:23:43Z",
>>>>>>> e9a30b30
                    "labels": {
                        "app.kubernetes.io/component": "ambassador-service",
                        "kat-ambassador-id": "empty",
                        "scope": "AmbassadorTest"
                    },
                    "name": "empty",
                    "namespace": "empty-namespace",
<<<<<<< HEAD
                    "resourceVersion": "19037",
                    "selfLink": "/api/v1/namespaces/empty-namespace/services/empty",
                    "uid": "1fcd6c57-bf9c-11ea-b9b6-0e01d46fe775"
                },
                "spec": {
                    "clusterIP": "10.104.48.102",
=======
                    "resourceVersion": "53238",
                    "selfLink": "/api/v1/namespaces/empty-namespace/services/empty",
                    "uid": "dd018882-c115-11ea-911e-1235a2d91ba9"
                },
                "spec": {
                    "clusterIP": "10.103.14.241",
>>>>>>> e9a30b30
                    "externalTrafficPolicy": "Cluster",
                    "ports": [
                        {
                            "name": "http",
<<<<<<< HEAD
                            "nodePort": 31293,
=======
                            "nodePort": 30673,
>>>>>>> e9a30b30
                            "port": 80,
                            "protocol": "TCP",
                            "targetPort": 8080
                        },
                        {
                            "name": "https",
<<<<<<< HEAD
                            "nodePort": 30671,
=======
                            "nodePort": 32355,
>>>>>>> e9a30b30
                            "port": 443,
                            "protocol": "TCP",
                            "targetPort": 8443
                        },
                        {
                            "name": "extra-8877",
<<<<<<< HEAD
                            "nodePort": 30147,
=======
                            "nodePort": 32427,
>>>>>>> e9a30b30
                            "port": 8877,
                            "protocol": "TCP",
                            "targetPort": 8877
                        }
                    ],
                    "selector": {
                        "service": "empty"
                    },
                    "sessionAffinity": "None",
                    "type": "NodePort"
                },
                "status": {
                    "loadBalancer": {}
                }
            },
            {
                "apiVersion": "v1",
                "kind": "Service",
                "metadata": {
                    "annotations": {
                        "kubectl.kubernetes.io/last-applied-configuration": "{\"apiVersion\":\"v1\",\"kind\":\"Service\",\"metadata\":{\"annotations\":{},\"labels\":{\"kat-ambassador-id\":\"empty\",\"scope\":\"AmbassadorTest\",\"service\":\"empty-admin\"},\"name\":\"empty-admin\",\"namespace\":\"empty-namespace\"},\"spec\":{\"ports\":[{\"name\":\"empty-admin\",\"port\":8877,\"targetPort\":8877}],\"selector\":{\"service\":\"empty\"},\"type\":\"NodePort\"}}\n"
                    },
<<<<<<< HEAD
                    "creationTimestamp": "2020-07-06T15:19:45Z",
=======
                    "creationTimestamp": "2020-07-08T12:23:43Z",
>>>>>>> e9a30b30
                    "labels": {
                        "kat-ambassador-id": "empty",
                        "scope": "AmbassadorTest",
                        "service": "empty-admin"
                    },
                    "name": "empty-admin",
                    "namespace": "empty-namespace",
<<<<<<< HEAD
                    "resourceVersion": "19042",
                    "selfLink": "/api/v1/namespaces/empty-namespace/services/empty-admin",
                    "uid": "1fdbfb46-bf9c-11ea-b9b6-0e01d46fe775"
                },
                "spec": {
                    "clusterIP": "10.101.102.81",
=======
                    "resourceVersion": "53242",
                    "selfLink": "/api/v1/namespaces/empty-namespace/services/empty-admin",
                    "uid": "dd0d9e8d-c115-11ea-911e-1235a2d91ba9"
                },
                "spec": {
                    "clusterIP": "10.101.227.48",
>>>>>>> e9a30b30
                    "externalTrafficPolicy": "Cluster",
                    "ports": [
                        {
                            "name": "empty-admin",
<<<<<<< HEAD
                            "nodePort": 31068,
=======
                            "nodePort": 30322,
>>>>>>> e9a30b30
                            "port": 8877,
                            "protocol": "TCP",
                            "targetPort": 8877
                        }
                    ],
                    "selector": {
                        "service": "empty"
                    },
                    "sessionAffinity": "None",
                    "type": "NodePort"
                },
                "status": {
                    "loadBalancer": {}
                }
            }
        ]
    }
}<|MERGE_RESOLUTION|>--- conflicted
+++ resolved
@@ -22,11 +22,7 @@
                     "annotations": {
                         "kubectl.kubernetes.io/last-applied-configuration": "{\"apiVersion\":\"v1\",\"kind\":\"Service\",\"metadata\":{\"annotations\":{},\"labels\":{\"app.kubernetes.io/component\":\"ambassador-service\",\"kat-ambassador-id\":\"empty\",\"scope\":\"AmbassadorTest\"},\"name\":\"empty\",\"namespace\":\"empty-namespace\"},\"spec\":{\"ports\":[{\"name\":\"http\",\"port\":80,\"protocol\":\"TCP\",\"targetPort\":8080},{\"name\":\"https\",\"port\":443,\"protocol\":\"TCP\",\"targetPort\":8443},{\"name\":\"extra-8877\",\"port\":8877,\"protocol\":\"TCP\",\"targetPort\":8877}],\"selector\":{\"service\":\"empty\"},\"type\":\"NodePort\"}}\n"
                     },
-<<<<<<< HEAD
-                    "creationTimestamp": "2020-07-06T15:19:45Z",
-=======
-                    "creationTimestamp": "2020-07-08T12:23:43Z",
->>>>>>> e9a30b30
+                    "creationTimestamp": "2020-07-09T17:30:35Z",
                     "labels": {
                         "app.kubernetes.io/component": "ambassador-service",
                         "kat-ambassador-id": "empty",
@@ -34,52 +30,31 @@
                     },
                     "name": "empty",
                     "namespace": "empty-namespace",
-<<<<<<< HEAD
-                    "resourceVersion": "19037",
+                    "resourceVersion": "9957",
                     "selfLink": "/api/v1/namespaces/empty-namespace/services/empty",
-                    "uid": "1fcd6c57-bf9c-11ea-b9b6-0e01d46fe775"
+                    "uid": "e62046eb-c209-11ea-87b2-0ab82b9da1f7"
                 },
                 "spec": {
-                    "clusterIP": "10.104.48.102",
-=======
-                    "resourceVersion": "53238",
-                    "selfLink": "/api/v1/namespaces/empty-namespace/services/empty",
-                    "uid": "dd018882-c115-11ea-911e-1235a2d91ba9"
-                },
-                "spec": {
-                    "clusterIP": "10.103.14.241",
->>>>>>> e9a30b30
+                    "clusterIP": "10.108.92.25",
                     "externalTrafficPolicy": "Cluster",
                     "ports": [
                         {
                             "name": "http",
-<<<<<<< HEAD
-                            "nodePort": 31293,
-=======
-                            "nodePort": 30673,
->>>>>>> e9a30b30
+                            "nodePort": 31324,
                             "port": 80,
                             "protocol": "TCP",
                             "targetPort": 8080
                         },
                         {
                             "name": "https",
-<<<<<<< HEAD
-                            "nodePort": 30671,
-=======
-                            "nodePort": 32355,
->>>>>>> e9a30b30
+                            "nodePort": 31976,
                             "port": 443,
                             "protocol": "TCP",
                             "targetPort": 8443
                         },
                         {
                             "name": "extra-8877",
-<<<<<<< HEAD
-                            "nodePort": 30147,
-=======
-                            "nodePort": 32427,
->>>>>>> e9a30b30
+                            "nodePort": 30503,
                             "port": 8877,
                             "protocol": "TCP",
                             "targetPort": 8877
@@ -102,11 +77,7 @@
                     "annotations": {
                         "kubectl.kubernetes.io/last-applied-configuration": "{\"apiVersion\":\"v1\",\"kind\":\"Service\",\"metadata\":{\"annotations\":{},\"labels\":{\"kat-ambassador-id\":\"empty\",\"scope\":\"AmbassadorTest\",\"service\":\"empty-admin\"},\"name\":\"empty-admin\",\"namespace\":\"empty-namespace\"},\"spec\":{\"ports\":[{\"name\":\"empty-admin\",\"port\":8877,\"targetPort\":8877}],\"selector\":{\"service\":\"empty\"},\"type\":\"NodePort\"}}\n"
                     },
-<<<<<<< HEAD
-                    "creationTimestamp": "2020-07-06T15:19:45Z",
-=======
-                    "creationTimestamp": "2020-07-08T12:23:43Z",
->>>>>>> e9a30b30
+                    "creationTimestamp": "2020-07-09T17:30:36Z",
                     "labels": {
                         "kat-ambassador-id": "empty",
                         "scope": "AmbassadorTest",
@@ -114,30 +85,17 @@
                     },
                     "name": "empty-admin",
                     "namespace": "empty-namespace",
-<<<<<<< HEAD
-                    "resourceVersion": "19042",
+                    "resourceVersion": "9961",
                     "selfLink": "/api/v1/namespaces/empty-namespace/services/empty-admin",
-                    "uid": "1fdbfb46-bf9c-11ea-b9b6-0e01d46fe775"
+                    "uid": "e62ac4d4-c209-11ea-87b2-0ab82b9da1f7"
                 },
                 "spec": {
-                    "clusterIP": "10.101.102.81",
-=======
-                    "resourceVersion": "53242",
-                    "selfLink": "/api/v1/namespaces/empty-namespace/services/empty-admin",
-                    "uid": "dd0d9e8d-c115-11ea-911e-1235a2d91ba9"
-                },
-                "spec": {
-                    "clusterIP": "10.101.227.48",
->>>>>>> e9a30b30
+                    "clusterIP": "10.103.42.29",
                     "externalTrafficPolicy": "Cluster",
                     "ports": [
                         {
                             "name": "empty-admin",
-<<<<<<< HEAD
-                            "nodePort": 31068,
-=======
-                            "nodePort": 30322,
->>>>>>> e9a30b30
+                            "nodePort": 32327,
                             "port": 8877,
                             "protocol": "TCP",
                             "targetPort": 8877
