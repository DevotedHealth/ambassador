--- conflicted
+++ resolved
@@ -23,11 +23,7 @@
                         "getambassador.io/config": "---\napiVersion: ambassador/v2\nkind: Mapping\nname: UnsafeRegexMapping\nprefix: /UnsafeRegexMapping/\nprefix_regex: true\nhost: \"[a-zA-Z].*\"\nhost_regex: true\nregex_headers:\n  X-Foo: \"^[a-z].*\"\nservice: http://unsaferegexmapping-http\nambassador_id: unsaferegexmapping\n---\napiVersion: ambassador/v2\nkind: Module\nname: ambassador\nconfig:\n  regex_type: unsafe\nambassador_id: unsaferegexmapping\n",
                         "kubectl.kubernetes.io/last-applied-configuration": "{\"apiVersion\":\"v1\",\"kind\":\"Service\",\"metadata\":{\"annotations\":{\"getambassador.io/config\":\"---\\napiVersion: ambassador/v2\\nkind: Mapping\\nname: UnsafeRegexMapping\\nprefix: /UnsafeRegexMapping/\\nprefix_regex: true\\nhost: \\\"[a-zA-Z].*\\\"\\nhost_regex: true\\nregex_headers:\\n  X-Foo: \\\"^[a-z].*\\\"\\nservice: http://unsaferegexmapping-http\\nambassador_id: unsaferegexmapping\\n---\\napiVersion: ambassador/v2\\nkind: Module\\nname: ambassador\\nconfig:\\n  regex_type: unsafe\\nambassador_id: unsaferegexmapping\\n\"},\"labels\":{\"app.kubernetes.io/component\":\"ambassador-service\",\"kat-ambassador-id\":\"unsaferegexmapping\",\"scope\":\"AmbassadorTest\"},\"name\":\"unsaferegexmapping\",\"namespace\":\"default\"},\"spec\":{\"ports\":[{\"name\":\"http\",\"port\":80,\"protocol\":\"TCP\",\"targetPort\":8080},{\"name\":\"https\",\"port\":443,\"protocol\":\"TCP\",\"targetPort\":8443}],\"selector\":{\"service\":\"unsaferegexmapping\"},\"type\":\"NodePort\"}}\n"
                     },
-<<<<<<< HEAD
-                    "creationTimestamp": "2020-07-06T15:19:47Z",
-=======
-                    "creationTimestamp": "2020-07-08T12:23:45Z",
->>>>>>> e9a30b30
+                    "creationTimestamp": "2020-07-09T17:30:37Z",
                     "labels": {
                         "app.kubernetes.io/component": "ambassador-service",
                         "kat-ambassador-id": "unsaferegexmapping",
@@ -35,41 +31,24 @@
                     },
                     "name": "unsaferegexmapping",
                     "namespace": "default",
-<<<<<<< HEAD
-                    "resourceVersion": "19136",
+                    "resourceVersion": "10052",
                     "selfLink": "/api/v1/namespaces/default/services/unsaferegexmapping",
-                    "uid": "20f2ca47-bf9c-11ea-b9b6-0e01d46fe775"
+                    "uid": "e6f25ed5-c209-11ea-87b2-0ab82b9da1f7"
                 },
                 "spec": {
-                    "clusterIP": "10.101.149.78",
-=======
-                    "resourceVersion": "53335",
-                    "selfLink": "/api/v1/namespaces/default/services/unsaferegexmapping",
-                    "uid": "ddfb4c02-c115-11ea-911e-1235a2d91ba9"
-                },
-                "spec": {
-                    "clusterIP": "10.105.139.14",
->>>>>>> e9a30b30
+                    "clusterIP": "10.98.2.114",
                     "externalTrafficPolicy": "Cluster",
                     "ports": [
                         {
                             "name": "http",
-<<<<<<< HEAD
-                            "nodePort": 30059,
-=======
-                            "nodePort": 32201,
->>>>>>> e9a30b30
+                            "nodePort": 30537,
                             "port": 80,
                             "protocol": "TCP",
                             "targetPort": 8080
                         },
                         {
                             "name": "https",
-<<<<<<< HEAD
-                            "nodePort": 31621,
-=======
-                            "nodePort": 30387,
->>>>>>> e9a30b30
+                            "nodePort": 30721,
                             "port": 443,
                             "protocol": "TCP",
                             "targetPort": 8443
@@ -92,11 +71,7 @@
                     "annotations": {
                         "kubectl.kubernetes.io/last-applied-configuration": "{\"apiVersion\":\"v1\",\"kind\":\"Service\",\"metadata\":{\"annotations\":{},\"labels\":{\"kat-ambassador-id\":\"unsaferegexmapping\",\"scope\":\"AmbassadorTest\",\"service\":\"unsaferegexmapping-admin\"},\"name\":\"unsaferegexmapping-admin\",\"namespace\":\"default\"},\"spec\":{\"ports\":[{\"name\":\"unsaferegexmapping-admin\",\"port\":8877,\"targetPort\":8877}],\"selector\":{\"service\":\"unsaferegexmapping\"},\"type\":\"NodePort\"}}\n"
                     },
-<<<<<<< HEAD
-                    "creationTimestamp": "2020-07-06T15:19:47Z",
-=======
-                    "creationTimestamp": "2020-07-08T12:23:45Z",
->>>>>>> e9a30b30
+                    "creationTimestamp": "2020-07-09T17:30:37Z",
                     "labels": {
                         "kat-ambassador-id": "unsaferegexmapping",
                         "scope": "AmbassadorTest",
@@ -104,30 +79,17 @@
                     },
                     "name": "unsaferegexmapping-admin",
                     "namespace": "default",
-<<<<<<< HEAD
-                    "resourceVersion": "19141",
+                    "resourceVersion": "10057",
                     "selfLink": "/api/v1/namespaces/default/services/unsaferegexmapping-admin",
-                    "uid": "210d7294-bf9c-11ea-b9b6-0e01d46fe775"
+                    "uid": "e6fac545-c209-11ea-87b2-0ab82b9da1f7"
                 },
                 "spec": {
-                    "clusterIP": "10.108.167.15",
-=======
-                    "resourceVersion": "53341",
-                    "selfLink": "/api/v1/namespaces/default/services/unsaferegexmapping-admin",
-                    "uid": "de09360d-c115-11ea-911e-1235a2d91ba9"
-                },
-                "spec": {
-                    "clusterIP": "10.111.99.150",
->>>>>>> e9a30b30
+                    "clusterIP": "10.110.185.28",
                     "externalTrafficPolicy": "Cluster",
                     "ports": [
                         {
                             "name": "unsaferegexmapping-admin",
-<<<<<<< HEAD
-                            "nodePort": 31735,
-=======
-                            "nodePort": 30453,
->>>>>>> e9a30b30
+                            "nodePort": 32272,
                             "port": 8877,
                             "protocol": "TCP",
                             "targetPort": 8877
@@ -150,32 +112,19 @@
                     "annotations": {
                         "kubectl.kubernetes.io/last-applied-configuration": "{\"apiVersion\":\"v1\",\"kind\":\"Service\",\"metadata\":{\"annotations\":{},\"labels\":{\"kat-ambassador-id\":\"unsaferegexmapping\",\"scope\":\"AmbassadorTest\"},\"name\":\"unsaferegexmapping-http\",\"namespace\":\"default\"},\"spec\":{\"ports\":[{\"name\":\"http\",\"port\":80,\"protocol\":\"TCP\",\"targetPort\":8083},{\"name\":\"https\",\"port\":443,\"protocol\":\"TCP\",\"targetPort\":8446}],\"selector\":{\"backend\":\"superpod-default\"}}}\n"
                     },
-<<<<<<< HEAD
-                    "creationTimestamp": "2020-07-06T15:19:48Z",
-=======
-                    "creationTimestamp": "2020-07-08T12:23:45Z",
->>>>>>> e9a30b30
+                    "creationTimestamp": "2020-07-09T17:30:37Z",
                     "labels": {
                         "kat-ambassador-id": "unsaferegexmapping",
                         "scope": "AmbassadorTest"
                     },
                     "name": "unsaferegexmapping-http",
                     "namespace": "default",
-<<<<<<< HEAD
-                    "resourceVersion": "19149",
+                    "resourceVersion": "10065",
                     "selfLink": "/api/v1/namespaces/default/services/unsaferegexmapping-http",
-                    "uid": "21242109-bf9c-11ea-b9b6-0e01d46fe775"
+                    "uid": "e709ef6a-c209-11ea-87b2-0ab82b9da1f7"
                 },
                 "spec": {
-                    "clusterIP": "10.98.206.12",
-=======
-                    "resourceVersion": "53348",
-                    "selfLink": "/api/v1/namespaces/default/services/unsaferegexmapping-http",
-                    "uid": "de1bfe57-c115-11ea-911e-1235a2d91ba9"
-                },
-                "spec": {
-                    "clusterIP": "10.109.13.34",
->>>>>>> e9a30b30
+                    "clusterIP": "10.100.250.204",
                     "ports": [
                         {
                             "name": "http",
