--- conflicted
+++ resolved
@@ -57,13 +57,10 @@
 
 ### Ambasssador API Gateway + Ambassador Edge Stack
 
-<<<<<<< HEAD
-- Incorporate the Envoy 1.14.4 security update.
-=======
+- Incorporate the Envoy 1.15.1 security update.
 - Bugfix: A regression introduced in 1.7.2 when `AMBASSADOR_FAST_RECONFIGURE=true` has been fixed where Host resources `tls.ca_secret` didn't work correctly.
 - Bugfix: `TLSContext` resources and `spec.tls` in `Host` now correctly handle namespaces with `.` in them.
 - Bugfix: Fix `spec.requestPolicy.insecure.action` for `Host` resources with a `*` wildcard in the hostname.
->>>>>>> 817a0584
 
 ## [1.7.2] September 16, 2020
 [1.7.2]: https://github.com/datawire/ambassador/compare/v1.7.1...v1.7.2
