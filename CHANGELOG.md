# Changelog

## BREAKING NEWS

### AMBASSADOR EDGE STACK 1.0.0

Ambassador Edge Stack 1.0.0 is a comprehensive, self-service solution for exposing,
securing, and managing the boundary between end users and your Kubernetes services.
The core of Ambassador Edge Stack is the open-source Ambassador API Gateway, built on
the Envoy proxy.

Ambassador Edge Stack provides all the capabilities of the Ambassador API Gateway,
as well as additional capabilities including:

- The Edge Policy Console, a graphical UI to visualize and manage all of your edge policies;
- Security features such as automatic TLS setup via ACME integration, OAuth/OpenID Connect
  integration, rate limiting, and fine-grained access control; and
- Developer onboarding assistance, including an API catalog, Swagger/OpenAPI documentation
  support, and a fully customizable developer portal.

Note: Ambassador Edge Stack replaces Ambassador Pro and can be installed over existing
instances of Ambassador Pro and Ambassador API Gateway. The Ambassador Edge Stack is free
for all users, and includes all the functionality of the Ambassador API Gateway in addition
to the additional capabilities mentioned above. Due to popular demand, we’re offering a free
tier of our core features as part of the Ambassador Edge Stack, designed for startups.

### UPCOMING PROTOCOL CHANGES

*In a future version*, Ambassador will change the version of the gRPC service name used to
communicate with `AuthService`s and `RateLimitService`s:

| Resource           | Current service name                       | Upcoming service name                         |
| :----------------- | :----------------------------------------- | :-------------------------------------------- |
| `AuthService`      | `envoy.service.auth.v2alpha.Authorization` | `envoy.service.auth.v2.Authorization`         |
| `RateLimitService` | `pb.lyft.ratelimit.RateLimitService`       | `envoy.service.ratelimit.v2.RateLimitService` |

- In some future version of Ambassador, there will be settings to control which name is
  used; with the default being the current name; it will be opt-in to the new names.
- In some future version of Ambassador after that, *no sooner than Ambassador 1.7.0*, the
  default values of those settings will change; making them opt-out from the new names.
- In some future version of Ambassador after that, *no sooner than Ambassador 1.8.0*, the
  settings will go away, and Ambassador will always use the new names.

Note that Ambassador Edge Stack `External` Filters already unconditionally use the newer
`envoy.service.auth.v2.Authorization` name.

## RELEASE NOTES

## Next Release

<<<<<<< HEAD
- BREAKING CHANGE: Turning off the Diagnostics UI via the Ambassador Module disables access to it from outside the Ambassador Pod.
- Internal: Configuration endpoints used internally by Ambassador are no longer accessible from outside the Ambassador Pod.
=======
### Ambassador API Gateway + Ambassador Edge Stack

- BREAKING CHANGE: Turning off the Diagnostics UI via the Ambassador Module disables access to it from outside the Ambassador Pod.
- Feature: Add support for circuit breakers in TCP mapping
- Internal: Configuration endpoints used internally by Ambassador are no longer accessible from outside the Ambassador Pod.

## [1.5.5] June 30, 2020
[1.5.5]: https://github.com/datawire/ambassador/compare/vv1.5.4...v1.5.5

### Ambassador API Gateway + Ambassador Edge Stack

- Incorporate the Envoy 1.14.3 security update.

## [1.5.4] June 23, 2020
[1.5.4]: https://github.com/datawire/ambassador/compare/v1.5.3...v1.5.4

### Ambassador API Gateway + Ambassador Edge Stack

- Bugfix: Allow disabling `Mapping`-status updates (RECOMMENDED: see below)
- Bugfix: Logging has been made _much_ quieter; the default Envoy log level has been turned down from "warning" to "error"
- Ambassador now logs timing information about reconfigures

We recommend that users set `AMBASSADOR_UPDATE_MAPPING_STATUS=false`
in the environment to tell Ambassador not to update `Mapping` statuses
unless you have some script that relies on `Mapping` status updates.
The default value of `AMBASSADOR_UPDATE_MAPPING_STATUS` will change to
`false` in Ambassador 1.6.
>>>>>>> e9a30b30

## [1.5.3] June 16, 2020
[1.5.3]: https://github.com/datawire/ambassador/compare/v1.5.2...v1.5.3

### Ambassador API Gateway + Ambassador Edge Stack

- Bugfix: Restore Envoy listener drain time to its pre-Ambassador 1.3.0 default of 10 minutes.

### Ambassador Edge Stack only

- Bugfix: Allow deletion of ProjectControllers.
- Bugfix: Fix regression introduced in 1.4.2 where the `OAuth2` AuthorizationCode filter no longer works when behind another gateway that rewrites the request hostname.  The behavior here is now controllable via the `internalOrigin` sub-field.

### Ambassador API Gateway + Ambassador Edge Stack

- Bugfix: Read Knative ingress generation from the correct place in the Kubernetes object

## [1.5.2] June 10, 2020
[1.5.2]: https://github.com/datawire/ambassador/compare/v1.5.1...v1.5.2

### Ambassador API Gateway + Ambassador Edge Stack

- Incorporate the [Envoy 1.14.2](https://www.envoyproxy.io/docs/envoy/v1.14.2/intro/version_history#june-8-2020) security update.
- Upgrade the base Docker images used by several tests (thanks, [Daniel Sutton](https://github.com/ducksecops)!).

### Ambassador Edge Stack only

- Feature: (BETA) Added an in-cluster micro CI/CD system to enable building, staging, and publishing of GitHub projects from source.  This has been included in previous versions as an alpha, but disabled by default. It is now in BETA.
- Bugfix: The `DEVPORTAL_CONTENT_URL` environment variable now properly handles `file:///` URLs to refer to volume-mounted content.
- Bugfix: `acmeProvider.authority: none` is no longer case sensitive
- Bugfix: `edgectl connect` works again on Ubuntu and other Linux setups with old versions of nss-mdns (older than version 0.11)
- Bugfix: `edgectl` works again on Windows
- Bugfix: The Edge Policy Console now correctly creates FilterPolicy resources

## [1.5.1] June 5, 2020
[1.5.1]: https://github.com/datawire/ambassador/compare/v1.5.0...v1.5.1

### Ambassador API Gateway + Ambassador Edge Stack

- Bugfix: Logging has been made _much_ quieter
- Bugfix: A service that somehow has no hostname should no longer cause an exception

## [1.5.0] May 28, 2020
[1.5.0]: https://github.com/datawire/ambassador/compare/v1.4.3...v1.5.0

### Ambassador API Gateway + Ambassador Edge Stack

- Switched from quay.io back to DockerHub as our primary publication point. **If you are using your own Kubernetes manifests, you will have to update them!** Datawire's Helm charts and published YAML have already been updated.

- Feature: switch to Envoy 1.14.1
- Feature: Allow defaults for `add_request_header`, `remove_request_header`, `add_response_header`, and `remove_response_header`
- Feature: Inform Knative of the route to the Ambassador service if available (thanks, [Noah Fontes](https://github.com/impl)!)
- Feature: Support the path and timeout options of the Knative ingress path rules (thanks, [Noah Fontes](https://github.com/impl)!)
- Feature: Allow preserving `X-Request-ID` on requests from external clients (thanks, [Prakhar Joshi](https://github.com/prakharjoshi)!)
- Feature: Mappings now support query parameters (thanks, [Phil Peble](https://github.com/ppeble)!)
- Feature: Allow setting the Envoy shared-memory base ID (thanks, [Phil Peble](https://github.com/ppeble)!)
- Feature: Additional security configurations not set on default YAMLs
- Feature: Let Ambassador configure `regex_rewrite` for advanced forwarding
- Bugfix: Only update Knative ingress CRDs when the generation changes (thanks, [Noah Fontes](https://github.com/impl)!)
- Bugfix: Now behaves properly when `AMBASSADOR_SINGLE_NAMESPACE` is set to an empty string; rather than getting in to a weird in-between state
- Bugfix: The websocket library used by the test suite has been upgraded to incorporate security fixes (thanks, [Andrew Allbright](https://github.com/aallbrig)!)
- Bugfix: Fixed evaluation of label selectors causing the wrong IP to be put in to Ingress resource statuses
- Bugfix: The `watt` (port 8002) and `ambex` (port 8003) components now bind to localhost instead of 0.0.0.0, so they are no longer erroneously available from outside the Pod

### Ambassador Edge Stack only

- Feature: `edgectl upgrade` allows upgrading API Gateway installations to AES
- Feature: `edgectl intercept` can generate preview-urls for Host resources that enabled the feature
- Feature: `edgectl install` will now automatically install the Service Preview components (ambassador-injector, telepresence-proxy) and scoped RBAC
- Feature: Rate-limited 429 responses now include the `Retry-After` header
- Feature: The `JWT` Filter now makes `hasKey` and `doNotSet` functions available to header field templates; in order to facilitate only conditionally setting a header field.
- Feature: The `OAuth2` Filter now has an `expirationSafetyMargin` setting that will cause an access token to be treated as expired sooner, in order to have a safety margin of time to send it to the upstream Resource Server that grants insufficient leeway.
- Feature: The `JWT` Filter now has `leewayFor{ExpiresAt,IssuedAt,NotBefore}` settings for configuring leeway when validating the timestamps of a token.
- Feature: The environment variables `REDIS{,_PERSECOND}_{USERNAME,PASSWORD,TLS_ENABLED,TLS_INSECURE}` may now be used to further configure how the Ambassador Edge Stack communicates with Redis.
- Bugfix: Don't start the dev portal running if `POLL_EVERY_SECS` is 0
- Bugfix: Now no longer needs cluster-wide RBAC when running with `AMBASSADOR_SINGLE_NAMESPACE`.
- Bugfix: The `OAuth2` Filter now validates the reported-to-Client scope of an Access Token even if a separate `accessTokenJWTFilter` is configured.
- Bugfix: The `OAuth2` Filter now sends the user back to the identity provider to upgrade the scope if they request an endpoint that requires broader scope than initially requested; instead of erroring.
- Bugfix: The `OAuth2` Filter will no longer send RFC 7235 challenges back to the user agent if it would not accept RFC 7235 credentials (previously it only avoided sending HTTP 401 challenges, but still sent 400 or 403 challenges).
- Bugfix: The `amb-sidecar` (port 8500) component now binds to localhost instead of 0.0.0.0, so it is no longer erroneously available from outside the Pod

## [1.4.3] May 14, 2020
[1.4.3]: https://github.com/datawire/ambassador/compare/v1.4.2...v1.4.3

### Ambassador Edge Stack Only

- Bugfix: Don't generate spurious 403s in logs when using Edge Policy Console.

## [1.4.2] April 22, 2020
[1.4.2]: https://github.com/datawire/ambassador/compare/v1.4.1...v1.4.2

### Ambassador Edge Stack Only

- Bugfix: The Traffic Agent binds to port 9900 by default. That port can be configured in the Agent's Pod spec.
   - For more about using the Traffic Agent, see the [Service Preview documentation](https://www.getambassador.io/docs/latest/topics/using/edgectl/#configuring-service-preview).
- Bugfix: The `OAuth2` Filter redirection-endpoint now handles various XSRF errors more consistently (the way we meant it to in 1.2.1)
- Bugfix: The `OAuth2` Filter now supports multiple authentication domains that share the same credentials.   
   - For more about using multiple domains, see the [OAuth2 `Filter` documentation](https://www.getambassador.io/docs/1.4/topics/using/filters/oauth2/).
- Bugfix: The ACME client now obeys `AMBASSADOR_ID`

## [1.4.1] April 15, 2020
[1.4.1]: https://github.com/datawire/ambassador/compare/v1.4.0...v1.4.1

### Ambassador Edge Stack Only

- Internal: `edgectl install` uses Helm under the hood 

## [1.4.0] April 8, 2020
[1.4.0]: https://github.com/datawire/ambassador/compare/v1.3.2...v1.4.0

### Ambassador API Gateway + Ambassador Edge Stack

- Feature: Support Ingress Path types improvements from networking.k8s.io/v1beta1 on Kubernetes 1.18+
- Feature: Support Ingress hostname wildcards
- Feature: Support for the IngressClass Resource, added to networking.k8s.io/v1beta1 on Kubernetes 1.18+
   - For more about new Ingress support, see the [Ingress Controller documentation](https://getambassador.io/docs/1.4/topics/running/ingress-controller).
- Feature: `Mapping`s support the `cluster_tag` attribute to control the name of the generated Envoy cluster (thanks, [Stefan Sedich](https://github.com/stefansedich)!)
   - See the [Advanced Mapping Configuration documentation](https://getambassador.io/docs/1.4/topics/using/mappings) for more.
- Feature: Support Envoy's ability to force response headers to canonical HTTP case (thanks, [Puneet Loya](https://github.com/puneetloya)!)
   - See the [Ambassador Module documentation](https://getambassador.io/docs/1.4/topics/running/ambassador) for more.
- Bugfix: Correctly ignore Kubernetes services with no metadata (thanks, [Fabrice](https://github.com/jfrabaute)!)

### Ambassador Edge Stack Only

- Feature: `edgectl install` output has clearer formatting
- Feature: `edgectl install` offers help when installation does not succeed
- Feature: `edgectl install` uploads installer and AES logs to a private area upon failure so Datawire support can help
- Bugfix: The "Filters" tab in the webui no longer renders the value of OAuth client secrets that are stored in Kubernetes secrets.
- Bugfix: The ACME client of of one Ambassador install will no longer interfere with the ACME client of another Ambassador install in the same namespace with a different AMBASSADOR_ID.
- Bugfix: `edgectl intercept` supports matching headers values against regular expressions once more
- Bugfix: `edgectl install` correctly handles more local and cluster environments
   - For more about `edgectl` improvements, see the [Service Preview and Edge Control documentation](https://getambassador.io/docs/1.4/topics/using/edgectl).

## [1.3.2] April 1, 2020
[1.3.2]: https://github.com/datawire/ambassador/compare/v1.3.1...v1.3.2

### Ambassador Edge Stack

- Bugfix: `edgectl install` correctly installs on Amazon EKS and other clusters that provide load balancers with fixed DNS names
- Bugfix: `edgectl install` when using Helm once again works as documented
- Bugfix: `edgectl install` console logs are improved and neatened
- Bugfix: `edgectl install --verbose` output is improved
- Bugfix: `edgectl install` automatically opens documentation pages for some errors
- Bugfix: `edgectl install` help text is improved

## [1.3.1] March 24, 2020
[1.3.1]: https://github.com/datawire/ambassador/compare/v1.3.0...v1.3.1

### Ambassador Edge Stack

- Bugfix: `edgectl install` will not install on top of a running Ambassador
- Bugfix: `edgectl install` can detect and report if `kubectl` is missing
- Bugfix: `edgectl install` can detect and report if it cannot talk to a Kubernetes cluster
- Bugfix: When using the `Authorization Code` grant type for `OAuth2`, expired tokens are correctly handled so that the user will be prompted to renew
- Bugfix: When using the `Password` grant type for `OAuth2`, authentication sessions are properly associated with each user
- Bugfix: When using the `Password` grant type for `OAuth2`, you can set up multiple `Filter`s to allow requesting different scopes for different endpoints

## [1.3.0] March 17, 2020
[1.3.0]: https://github.com/datawire/ambassador/compare/v1.2.2...v1.3.0

### Ambassador Edge Stack

- Feature: Support username and password as headers for OAuth2 authentication (`grantType: Password`)
- Feature: `edgectl install` provides better feedback for clusters that are unreachable from the public Internet 
- Feature: `edgectl install` supports KIND clusters (thanks, [@factorypreset](https://github.com/factorypreset)!)
- Feature: `edgectl intercept` supports HTTPS
- Feature: Ambassador Edge Stack Docker image is ~150MB smaller
- Feature: The Edge Policy Console can be fully disabled with the `diagnostics.enable` element in the `ambassador` Module
- Feature: `aes-plugin-runner` now allows passing in `docker run` flags after the main argument list.
- Bugfix: Ambassador Edge Stack doesn't crash if the Developer Portal content URL is not accessible
- Bugfix: `edgectl connect` does a better job handling clusters with many services
- Bugfix: The `Plugin` Filter now correctly sets `request.TLS` to nil/non-nil based on if the original request was encrypted or not.
- Change: There is no longer a separate traffic-proxy image; that functionality is now part of the main AES image. Set `command: ["traffic-manager"]` to use it.

## [1.2.2] March 4, 2020
[1.2.2]: https://github.com/datawire/ambassador/compare/v1.2.0...v1.2.2

### Ambassador API Gateway + Ambassador Edge Stack

- Bugfix: re-support PROXY protocol when terminating TLS ([#2348])
- Bugfix: Incorporate the Envoy 1.12.3 security update
- Internal: Fix an error in Edge Stack update checks

### Ambassador Edge Stack only

- Bugfix: The `aes-plugin-runner` binary for GNU/Linux is now statically linked (instead of being linked against musl libc), so it should now work on either musl libc or GNU libc systems
- Bugfix: The `OAuth2` Filter redirection-endpoint now handles various XSRF errors more consistently
- Change: The `OAuth2` Filter redirection-endpoint now handles XSRF errors by redirecting back to the identity provider

(1.2.1 is superseded by 1.2.2.)

[#2348]: https://github.com/datawire/ambassador/issues/2348

## [1.2.0] February 24, 2020
[1.2.0]: https://github.com/datawire/ambassador/compare/v1.1.1...v1.2.0

### Ambassador API Gateway + Ambassador Edge Stack

- Feature: add idle_timeout_ms support for common HTTP listener (thanks, Jordan Neufeld!) ([#2155])
- Feature: allow override of bind addresses, including for IPv6! (thanks to [Josue Diaz](https://github.com/josuesdiaz)!) ([#2293])
- Bugfix: Support Istio mTLS secrets natively (thanks, [Phil Peble](https://github.com/ppeble)!) ([#1475])
- Bugfix: TLS custom secret with period in name doesn't work (thanks, [Phil Peble](https://github.com/ppeble)!) ([#1255])
- Bugfix: Honor ingress.class when running with Knative
- Internal: Fix CRD-versioning issue in CI tests (thanks, [Ricky Taylor](https://github.com/ricky26)!)
- Bugfix: Stop using deprecated Envoy configuration elements
- Bugfix: Resume building a debuggable Envoy binary

### Ambassador Edge Stack only

- Change: The `ambassador` service now uses the default `externalTrafficPolicy` of `Cluster` rather than explicitly setting it to`Local`. This is a safer setting for GKE where the `Local` policy can cause outages when ambassador is updated. See https://stackoverflow.com/questions/60121956/are-hitless-rolling-updates-possible-on-gke-with-externaltrafficpolicy-local for details.
- Feature: `edgectl install` provides a much cleaner, quicker experience when installing Ambassador Edge Stack
- Feature: Ambassador Edge Stack supports the Ambassador operator for automated management and upgrade
- Feature: `ifRequestHeader` can now have `valueRegex` instead of `value`
- Feature: The `OAuth2` Filter now has `useSessionCookies` option to have cookies expire when the browser closes, rather than at a fixed duration
- Feature: `ifRequestHeader` now has `negate: bool` to invert the match
- Bugfix: The RBAC for `Ingress` now supports the `networking.k8s.io` `apiGroup`
- Bugfix: Quiet Dev Portal debug logs
- Bugfix: The Edge Policy Console is much less chatty when logged out
- Change: The intercept agent is now incorporated into the `aes` image
- Change: The `OAuth2` Filter no longer sets cookies when `insteadOfRedirect` triggers
- Change: The `OAuth2` Filter more frequently adjusts the cookies

[#1475]: https://github.com/datawire/ambassador/issues/1475
[#1255]: https://github.com/datawire/ambassador/issues/1255
[#2155]: https://github.com/datawire/ambassador/issues/2155
[#2293]: https://github.com/datawire/ambassador/issues/2293

## [1.1.1] February 12, 2020
[1.1.1]: https://github.com/datawire/ambassador/compare/v1.1.0...v1.1.1

### Ambassador API Gateway + Ambassador Edge Stack

- Bugfix: Load explicitly referenced secrets in another namespace, even when `AMBASSADOR_SINGLE_NAMESPACE` (thanks, [Thibault Cohen](https://github.com/titilambert)!) ([#2202])
- Bugfix: Fix Host support for choosing cleartext or TLS ([#2279])
- Bugfix: Fix intermittent error when rendering `/ambassador/v0/diag/`
- Internal: Various CLI tooling improvements

[#2202]: https://github.com/datawire/ambassador/issues/2202
[#2279]: https://github.com/datawire/ambassador/pull/2279

### Ambassador Edge Stack only

- Feature: The Policy Console can now set the log level to "trace" (in addition to "info" or "debug")
- Bugfix: Don't have the Policy Console poll for snapshots when logged out
- Bugfix: Do a better job of noticing when the license key changes
- Bugfix: `aes-plugin-runner --version` now works properly
- Bugfix: Only serve the custom CONGRATULATIONS! 404 page on `/`
- Change: The `OAuth2` Filter `stateTTL` setting is now ignored; the lifetime of state-tokens is now managed automatically

## [1.1.0] January 28, 2020
[1.1.0]: https://github.com/datawire/ambassador/compare/v1.0.0...v1.1.0

(Note that Ambassador 1.1.0 is identical to Ambassador 1.1.0-rc.0, from January 24, 2020.
 Also, we're now using "-rc.N" rather than just "-rcN", for better compliance with
 [SemVer](https://www.semver.org/).

### Ambassador API Gateway + Ambassador Edge Stack

- Feature: support resources with the same name but in different namespaces ([#2226], [#2198])
- Feature: support DNS overrides in `edgectl`
- Bugfix: Reduce log noise about "kubestatus" updates
- Bugfix: manage the diagnostics snapshot cache more aggressively to reduce memory footprint
- Bugfix: re-enable Docker demo mode (and improve the test to make sure we don't break it again!) ([#2227])
- Bugfix: correct potential issue with building edgectl on Windows
- Internal: fix an error with an undefined Python type in the TLS test (thanks, [Christian Clauss](https://github.com/cclauss)!)

### Ambassador Edge Stack only

- Feature: make the `External` filter type fully compatible with the `AuthService` type
- Docs: add instructions for what to do after downloading `edgectl`
- Bugfix: make it much faster to apply the Edge Stack License
- Bugfix: make sure the ACME terms-of-service link is always shown
- Bugfix: make the Edge Policy Console more performant

[#2198]: https://github.com/datawire/ambassador/issues/2198
[#2226]: https://github.com/datawire/ambassador/issues/2226
[#2227]: https://github.com/datawire/ambassador/issues/2227

## [1.0.0] January 15, 2020
[1.0.0]: https://github.com/datawire/ambassador/compare/v0.86.1...v1.0.0

### Caution!

All of Ambassador's CRDs have been switched to `apiVersion: getambassador.io/v2`, and
**your resources will be upgraded when you apply the new CRDs**. We recommend that you
follow the [migration instructions](https://getambassador.io/early-access/user-guide/upgrade-to-edge-stack/) and check your installation's
behavior before upgrading your CRDs.

## Ambassador API Gateway + Ambassador Edge Stack

### Breaking changes

- When a resource specifies a service or secret name without a corresponding namespace, Ambassador will now
  look for the service or secret in the namespace of the resource that mentioned it. In the past, Ambassador
  would look in the namespace in which Ambassador was running.

### Features

- The Host CR provides an easy way to tell Ambassador about domains it should expect to handle, and
  how it should handle secure and insecure requests for those domains
- Redirection from HTTP to HTTPS defaults to ON when termination contexts are present
- Mapping and Host CRs, as well as Ingress resources, get Status updates to provide better feedback
- Improve performance of processing events from Kubernetes
- Automatic HTTPS should work with any ACME clients doing the http-01 challenge

### Bugfixes

- CORS now happens before rate limiting
- The reconfiguration engine is better protected from exceptions
- Don’t try to check for upgrades on every UI snapshot update
- Reduced reconfiguration churn
- Don't force SNI routes to be lower-priority than non-SNI routes
- Knative mappings fallback to the Ambassador namespace if no namespace is specified
- Fix `ambassador_id` handling for Knative resources
- Treat `ambassadorId` as a synonym for `ambassador_id` (`ambassadorId` is the Protobuf 3 canonical form of `ambassador_id`)

## Ambassador Edge Stack

Ambassador Edge Stack incorporates the functionality of the old Ambassador Pro product.

- Authentication and ratelimiting are now available under a free community license
- Given a Host CR, Ambassador can manage TLS certificates using ACME (or you can manage them by hand)
- There is now an `edgectl` program that you can use for interacting with Ambassador from the command line
- There is a web user-interface for Ambassador
- BREAKING CHANGE: `APP_LOG_LEVEL` is now `AES_LOG_LEVEL`

## [1.0.0-rc6] January 15, 2020
[1.0.0-rc6]: https://github.com/datawire/ambassador/compare/v1.0.0-rc4...v1.0.0-rc6

 - AES: Bugfix: Fix ACME client with multiple replicas
 - AES: Bugfix: Fix ACME client race conditions with the API server and WATT
 - AES: Bugfix: Don't crash in the ACME client if Redis is unavailable

## [1.0.0-rc4] January 13, 2020
[1.0.0-rc4]: https://github.com/datawire/ambassador/compare/v1.0.0-rc1...v1.0.0-rc4

- Change: Less verbose yet more useful Ambassador pod logs
- Bugfix: Various bugfixes for listeners and route rejection
- Bugfix: Don't append the service namespace for `localhost`
- AES: Bugfix: Fix rendering mapping labels YAML in the webui
- AES: Bugfix: Organize help output from `edgectl` so it is easier to read
- AES: Bugfix: Various bugfixes around ACME support with manually-configured TLSContexts
- AES: Change: Don't disable scout or enable extra-verbose logging when migrating from OSS
- AES: BREAKING CHANGE: `APP_LOG_LEVEL` is now `AES_LOG_LEVEL`

## [1.0.0-rc1] January 11, 2020
[1.0.0-rc1]: https://github.com/datawire/ambassador/compare/v1.0.0-rc0...v1.0.0-rc1

- Internal: Improvements to release machinery
- Internal: Fix the dev shell
- Internal: Adjust KAT tests to work with the Edge Stack

## [1.0.0-rc0] January 10, 2020
[1.0.0-rc0]: https://github.com/datawire/ambassador/compare/v1.0.0-ea13...v1.0.0-rc0

- BREAKING CHANGE: Rename Host CR status field `reason` to `errorReason`
- Feature: Host CRs now default `.spec.hostname` to `.metadata.name`
- Feature: Host CRs now have a `requestPolicy` field to control redirecting from cleartext to TLS
- Feature: Redirecting from cleartext to TLS no longer interferes with ACME http-01 challenges
- Feature: Improved `edgectl` help and informational messages
- Bugfix: Host CR status is now a sub-resource
- Bugfix: Have diagd snapshot JSON not include "serialization" keys (which could potentially leak secrets)
- Bugfix: Fix `ambassador_id` handling for Knative resources
- Bugfix: Use the correct namespace for resources found via annotations
- Bugfix: Treat `ambassadorId` as a synonym for `ambassador_id` (`ambassadorId` is the Protobuf 3 canonical form of `ambassador_id`)
- Internal: Allow passing a `DOCKER_NETWORK` variable to the build-system

## [1.0.0-ea13] January 09, 2020
[1.0.0-ea13]: https://github.com/datawire/ambassador/compare/v1.0.0-ea12...v1.0.0-ea13

- Bugfix: Knative mappings populate and fallback to the Ambassador namespace if unspecified
- Internal: Knative tests for versions 0.7.1 and 0.8.0 were removed
- Internal: Knative tests for version 0.11.0 were added
- Internal: Improved performance with Edge Stack using /ambassador/v0/diag/ with an optional `patch_client` query param to send a partial representation in JSON Patch format, reducing the memory and network traffic for large deployments
- Internal: Silencing warnings from `which` in docs preflight-check

## [1.0.0-ea12] January 08, 2020
[1.0.0-ea12]: https://github.com/datawire/ambassador/compare/v1.0.0-ea9...v1.0.0-ea12

- BREAKING CHANGE: When a resource specifies a service or secret name without a corresponding namespace, Ambassador uses the namespace of the resource. In the past, Ambassador would use its own namespace.
- Bugfix: Add the appropriate label so Ingress works with Edge Stack
- Bugfix: Remove superfluous imagePullSecret
- Bugfix: Fix various admin UI quirks, especially in Firefox
  - Bogus warnings about duplicate resources
  - Drag-and-drop reordering of rate limit configuration
  - Missing icons
- Internal: Drop duplicated resources earlier in the processing chain
- Internal: Streamline code generation from protobufs
- Internal: Automated broken-link checks in the documentation

## [1.0.0-ea9] December 23, 2019
[1.0.0-ea9]: https://github.com/datawire/ambassador/compare/v1.0.0-ea7...v1.0.0-ea9

- Bugfix: Use proper executable name for Windows edgectl
- Bugfix: Don't force SNI routes to be lower-priority than non-SNI routes
- Bugfix: Prevent the self-signed fallback context from conflicting with a manual context

## [1.0.0-ea7] December 19, 2019
[1.0.0-ea7]: https://github.com/datawire/ambassador/compare/v1.0.0-ea6...v1.0.0-ea7

- Bugfix: UI buttons can hide themselves
- Bugfix: Developer Portal API acquisition
- Bugfix: Developer Portal internal routing
- Internal: Better JS console usage
- Internal: Rationalize usage reporting for Edge Stack

## [1.0.0-ea6] December 18, 2019
[1.0.0-ea6]: https://github.com/datawire/ambassador/compare/v1.0.0-ea5...v1.0.0-ea6

- Feature: Improve performance of processing events from Kubernetes
- Feature: Automatic HTTPS should work with any ACME clients doing the http-01 challenge
- Internal: General improvements to test infrastructure
- Internal: Improved the release process

`ambassador-internal-access-control` `Filter` and `FilterPolicy` are now
created internally. Remove them from your cluster if upgrading from a
previous version.

## [1.0.0-ea5] December 17, 2019
[1.0.0-ea5]: https://github.com/datawire/ambassador/compare/v1.0.0-ea3...v1.0.0-ea5

- Internal: Improved the reliability of CI
- Internal: Improved the release process

## [1.0.0-ea3] December 16, 2019
[1.0.0-ea3]: https://github.com/datawire/ambassador/compare/v1.0.0-ea1...v1.0.0-ea3

- Feature: initial edgectl support for Windows!
- UX: be explicit that seeing the license applied can take a few minutes
- Bugfix: don’t try to check for upgrades on every UI snapshot update
- Bugfix: don’t activate the fallback TLSContext if its secret is not available
- Bugfix: first cut at reducing reconfiguration churn

## [1.0.0-ea1] December 10, 2019
[1.0.0-ea1]: https://github.com/datawire/ambassador/compare/v0.85.0...v1.0.0-ea1

### Caution!

All of Ambassador's CRDs have been switched to `apiVersion: getambassador.io/v2`, and
**your resources will be upgraded when you apply the new CRDs**. We recommend that you
follow the [migration instructions](https://getambassador.io/early-access/user-guide/upgrade-to-edge-stack/) and check your installation's
behavior before upgrading your CRDs.

### Features

- Authentication and ratelimiting are now available under a free community license
- The Host CRD provides an easy way to tell Ambassador about domains it should expect to handle
- Given a Host CRD, Ambassador can manage TLS certificates using ACME (or you can manage them by hand)
- Redirection from HTTP to HTTPS defaults to ON when termination contexts are present
- Mapping and Host CRDs, as well as Ingress resources, get Status updates to provide better feedback

### Bugfixes

- CVE-2019–18801, CVE-2019–18802, and CVE-2019–18836 are fixed by including Envoy 1.12.2
- CORS now happens before rate limiting
- The reconfiguration engine is better protected from exceptions

## [0.86.1] December 10, 2019
[0.86.1]: https://github.com/datawire/ambassador/compare/v0.84.1...v0.86.1

- Envoy updated to 1.12.2 for security fixes
- Envoy TCP keepalives are now supported (thanks, [Bartek Kowalczyk](https://github.com/KowalczykBartek)!)
- Envoy remote access logs are now supported
- Correctly handle upgrades when the `LogService` CRD is not present

(Ambassador 0.86.0 was superseded by Ambassador 0.86.1.)

## [0.85.0] October 22, 2019
[0.85.0]: https://github.com/datawire/ambassador/compare/v0.84.1...v0.85.0

### Features

- Support configuring the Envoy access log format (thanks to [John Esmet](https://github.com/esmet)!)

## [0.84.1] October 20, 2019
[0.84.1]: https://github.com/datawire/ambassador/compare/v0.84.0...v0.84.1

### Major changes:
- Bugfix: Fix /ambassador permissions to allow running as non-root - Thanks @dmayle (https://github.com/dmayle) for reporting the bug.

## [0.84.0] October 18, 2019
[0.84.0]: https://github.com/datawire/ambassador/compare/v0.83.0...v0.84.0

### Features:

- Support setting window_bits for the GZip filter (thanks to [Florent Delannoy](https://github.com/Pluies)!)
- Correctly support tuning the regex_max_size, and bump its default to 200 (thanks to [Paul Salaberria](https://github.com/psalaberria002)!)
- Support setting redirect_cleartext_from in a TLSContext

### Bugfixes:

- Correctly update loadbalancer status of Ingress resources
- Don't enable diagd debugging in the test suite unless explicitly requested (thanks to [Jonathan Suever](https://github.com/suever)!)
- Switch to an Envoy release build

### Developer Notes:

- Many many things about the build system have changed under the hood!
   - Start with `make help`, and
   - Join our [Slack channel](https://d6e.co/slack) for more help!

## [0.83.0] October 08, 2019
[0.83.0]: https://github.com/datawire/ambassador/compare/v0.82.0...v0.83.0

### Major changes:
- Update Ambassador to address CVE-2019-15225 and CVE-2019-15226.

NOTE: this switches the default regex engine! See the documentation for the `ambassador` `Module` for more.

## [0.82.0] October 02, 2019
[0.82.0]: https://github.com/datawire/ambassador/compare/v0.81.0...v0.82.0

### Major changes:
- Feature: Arrange for the Prometheus metrics endpoint to also return associated headers (thanks, [Jennifer Wu](https://github.com/jhsiaomei)!)
- Feature: Support setting a TLS origination context when doing TLS to a RateLimitService (thanks, [Phil Peble](https://github.com/ppeble)!)
- Feature: Allow configuring Envoy's access log path (thanks, [Jonathan Suever](https://github.com/suever)!)
- Update: Switch to Python 3.7 and Alpine 3.10

### Developer notes:
- Switch back to the latest mypy (currently 0.730)
- Environment variable KAT_IMAGE_PULL_POLICY can override the imagePullPolicy when running KAT tests
- Updated Generated Envoy Golang APIs

## [0.81.0] September 26, 2019
[0.81.0]: https://github.com/datawire/ambassador/compare/v0.80.0...v0.81.0

### Major changes:
- Feature: ${} environment variable interpolation is supported in all Ambassador configuration resources (thanks, [Stefan Sedich](https://github.com/stefansedich)!)
- Feature: DataDog APM tracing is now supported (thanks again, [Stefan Sedich](https://github.com/stefansedich)!)
- Bugfix: Fix an error in the TLSContext schema (thanks, [@georgekaz](https://github.com/georgekaz)!)

### Developer notes:
- Test services can now be built, deployed, and tested more easily (see BUILDING.md)
- `mypy` is temporarily pinned to version 0.720.

## [0.80.0] September 20, 2019
[0.80.0]: https://github.com/datawire/ambassador/compare/v0.78.0...v0.80.0

### Major changes:
- Feature: Basic support for the Kubernetes Ingress resource
- Feature: Basic reporting for some common configuration errors (lack of Mappings, lack of TLS contexts)
- Bugfix: Update Envoy to prevent crashing when updating AuthService under load

### Developer notes
- Golang components now use Go 1.13
- Ambassador build now _requires_ clean type hinting
- KAT client and server have been pulled back into the Ambassador repo

## [0.78.0] September 11, 2019
[0.78.0]: https://github.com/datawire/ambassador/compare/v0.77.0...v0.78.0

### Major changes:
- Feature: Support setting cipher_suites and ecdh_curves in TLSContext - #1782 (Thanks @teejaded)
- Feature: Make 128-bits traceids the default - #1794 (Thanks @Pluies)
- Feature: Set cap_net_bind_service to allow binding to low ports - #1720 (Thanks @swalberg)

### Minor changes:
- Testing: Add test that ambassador cli does not crash when called with --help - #1806 (Thanks @rokostik)

## [0.77.0] September 05, 2019
[0.77.0]: https://github.com/datawire/ambassador/compare/v0.76.0...v0.77.0

- (Feature) Support the `least_request` load balancer policy (thanks, [Steve Flanders](https://github.com/flands)!)
- (Misc) Many test and release-engineering improvements under the hood

## [0.76.0] August 26, 2019
[0.76.0]: https://github.com/datawire/ambassador/compare/v0.75.0...v0.76.0

- circuit breakers now properly handle overriding a global circuit breaker within a Mapping ([#1767])
- support for Knative 0.8.0 ([#1732])

[#1767]: https://github.com/datawire/ambassador/issues/1767
[#1732]: https://github.com/datawire/ambassador/issues/1732

## [0.75.0] August 13, 2019
[0.75.0]: https://github.com/datawire/ambassador/compare/0.74.1...0.75.0

- (Feature) Update to Envoy 1.11.1, including security fixes
- (Feature) You can use a `TLSContext` without a `secret` to set origination options ([#1708])
- (Feature) Canary deployments can now use multiple `host_rewrite` values ([#1159])
- (Bugfix) Make sure that Ambassador won't mistakenly complain about the number of RateLimit and Tracing services (thanks, [Christian Claus](https://github.com/cclauss)!)

[#1159]: https://github.com/datawire/ambassador/issues/1159
[#1708]: https://github.com/datawire/ambassador/issues/1708

## [0.74.1] August 06, 2019
[0.74.1]: https://github.com/datawire/ambassador/compare/0.74.0...0.74.1

- (bugfix) Make sure that updates properly trigger reconfigures ([#1727])
- (misc) Arrange for startup logging to have timestamps

[#1727]: https://github.com/datawire/ambassador/issues/1727

## [0.74.0] July 30, 2019
[0.74.0]: https://github.com/datawire/ambassador/compare/0.73.0...0.74.0

- Bugfix: Make sure that the pod dies if Envoy dies
- Bugfix: Correctly allow setting `timeout_ms` for `AuthService` (thanks, [John Esmet!](https://www.github.com/esmet)!)
- Feature: Permit configuring `cluster_idle_timeout_ms` for upstream services (thanks, [John Esmet!](https://www.github.com/esmet)!) ([#1542])

[#1542]: https://github.com/datawire/ambassador/issues/1542

## [0.73.0] July 11, 2019
[0.73.0]: https://github.com/datawire/ambassador/compare/0.72.0...0.73.0

- Feature: Experimental native support for Knative! ([#1579])
- Feature: Better Linkerd interoperability! ([#1578], [#1594])

- Feature: Add a legend for the colors of service names on the diagnostic overview (thanks, [Wyatt Pearsall](https://github.com/wpears)!)
- Feature: Allow switching Envoy to output JSON logs (thanks, [Pedro Tavares](https://github.com/ServerlessP)!)
- Feature: Allow setting `AMBASSADOR_LABEL_SELECTOR` and `AMBASSADOR_FIELD_SELECTOR` to let Ambassador use Kubernetes selectors to determine which things to read (thanks, [John Esmet](https://github.com/esmet)!) ([#1292])
- Feature: Allow configuring retries for `AuthService` (thanks, [Kevin Dagostino](https://github.com/TonkWorks)!) ([#1622], [#1461])

- Bugfix: Allow Ambassador to ride through Envoy-validation timeouts (thanks, [John Morrisey](https://github.com/jwm)!)
- Bugfix: Allow Ambassador to ride through parse errors on input resources (thanks, [Andrei Predoiu](https://github.com/Andrei-Predoiu)!) ([#1625])
- Bugfix: Allow '.' in a `secret` name to just be a '.' ([#1255])

- Bugfix: Allow manually defining an Ambassador `Service` resource, same as any other resource
- Bugfix: Prevent spurious duplicate-resource errors when loading config from the filesystem

[#1255]: https://github.com/datawire/ambassador/issues/1255
[#1292]: https://github.com/datawire/ambassador/issuse/1292
[#1461]: https://github.com/datawire/ambassador/issues/1461
[#1578]: https://github.com/datawire/ambassador/issuse/1578
[#1579]: https://github.com/datawire/ambassador/issuse/1579
[#1594]: https://github.com/datawire/ambassador/issuse/1594
[#1622]: https://github.com/datawire/ambassador/issues/1622
[#1625]: https://github.com/datawire/ambassador/issues/1625

## [0.72.0] June 13, 2019
[0.72.0]: https://github.com/datawire/ambassador/compare/0.71.0...0.72.0

- Envoy: Update Envoy to commit 8f57f7d765
- Bugfix: Auth spans are now properly connected to requests ([#1414])
- Bugfix: `include_body` now works correctly ([#1531], [#1595])
- Bugfix: `x_forwarded_proto_redirect` works again (thanks to [Kyle Martin](https://github.com/KyleMartin901)!) ([#1571])
- Bugfix: Ambassador works correctly with read-only filesystems (thanks, [Niko Kurtti](https://github.com/n1koo)!) ([#1614], [#1619])
- Bugfix: Correctly render groups associated with a given resolver in diagnostics JSON output
- Feature: Give the Ambassador CLI a way to specify the directory into which to write secrets.

[#1414]: https://github.com/datawire/ambassador/issues/1414
[#1531]: https://github.com/datawire/ambassador/issues/1531
[#1571]: https://github.com/datawire/ambassador/issues/1571
[#1595]: https://github.com/datawire/ambassador/issues/1595
[#1614]: https://github.com/datawire/ambassador/issues/1614
[#1619]: https://github.com/datawire/ambassador/issues/1619

## [0.71.0] June 06, 2019
[0.71.0]: https://github.com/datawire/ambassador/compare/0.70.1...0.71.0

- Feature: GZIP support [#744]
- Feature: diag UI shows active Resolvers [#1453]
- Feature: CRDs exist for Resolvers [#1563]
- Feature: Resolvers with custom names work, even as CRDs [#1497]
- Feature: The `/metrics` endpoint provides direct access to Prometheus-format stats (thanks to [Rotem Tamir](https://github.com/rotemtam)!)
- Bugfix: `statsd-exporter` now correctly defaults to port 8125 (thanks to [Jonathan Suever](https://github.com/suever)!)
- Bugfix: redirect_cleartext_from no longer strips the URL path [#1463]
- Bugfix: canary weights of 0 and 100 work correctly [#1379]
- Bugfix: `docker run` works again for the Ambassador demo, and is part of our tests now [#1569]
- Bugfix: Scout `DEBUG` messages don’t get leaked into the diag UI [#1573]
- Maintenance: warn of upcoming protocol version changes
- Maintenance: check in with Scout every 24 hours, but no more than twice per day

[#744]: https://github.com/datawire/ambassador/issues/744
[#1379]: https://github.com/datawire/ambassador/issues/1379
[#1453]: https://github.com/datawire/ambassador/issues/1453
[#1463]: https://github.com/datawire/ambassador/issues/1463
[#1497]: https://github.com/datawire/ambassador/issues/1497
[#1563]: https://github.com/datawire/ambassador/issues/1563
[#1569]: https://github.com/datawire/ambassador/issues/1569
[#1573]: https://github.com/datawire/ambassador/issues/1573

## [0.70.1] May 24, 2019
[0.70.1]: https://github.com/datawire/ambassador/compare/0.70.0...0.70.1

### Minor changes:
- Bugfix: Disable CRD support if Ambassador cannot access them
- Upgrade: Upgrade to watt 0.5.1

## [0.70.0] May 20, 2019
[0.70.0]: https://github.com/datawire/ambassador/compare/0.61.0...0.70.0

### Major changes:
- Feature: Support CRDs in the `getambassador.io` API group for configuration ([#482])
- Feature: Update to Envoy 1.10

### Minor changes:
- Feature: Support removing request headers (thanks @ysaakpr!)
- Bugfix: `watt` should better coalesce calls to the watch hook on startup
- Bugfix: Ambassador no longer uses ports 7000 or 18000 ([#1526], [#1527])

[#482]: https://github.com/datawire/ambassador/issues/482
[#1526]: https://github.com/datawire/ambassador/issues/1526
[#1527]: https://github.com/datawire/ambassador/issues/1527

## [0.61.1] May 16, 2019
[0.61.1]: https://github.com/datawire/ambassador/compare/0.61.0...0.61.1

- Bugfix: Make sure that Consul discovery properly handles the datacenter name ([#1533])
- Bugfix: Make sure that the feature-walk code is protected against clusters with no endpoints at all ([#1532])

[#1532]: https://github.com/datawire/ambassador/issues/1532
[#1533]: https://github.com/datawire/ambassador/issues/1533

## [0.61.0] May 08, 2019
[0.61.0]: https://github.com/datawire/ambassador/compare/0.60.3...0.61.0

Ambassador 0.61.0 metadata

### Changes:
- Feature: Support for minimum and maximum TLS versions (#689)
- Feature: Allow choosing whether to append or overwrite when adding request or response headers (#1481) - thanks to @ysaakpr
- Feature: Support for circuit breakers (#360)
- Feature: Support for automatic retries (#1127) - thanks to @l1v3
- Feature: Support for shadow traffic weighting - thanks to @nemo83
- Feature: Support for HTTP/1.0 (#988) - thanks to @cyrus-mc
- Bugfix: Problem with local Consul agent resolver and non-standard HTTP port (#1508)
- Bugfix: Round each mapping's weight to an integer to prevent invalid Envoy configurations when using weights (#1289) - thanks to @esmet
- Bugfix: Fix deadlock on invalid Envoy configuration (#1491) - thanks to @esmet
- Bugfix: Fixed LightStep gRPC TracingService (#1189) - thanks to @sbaum1994
## [0.60.3] May 01, 2019
[0.60.3]: https://github.com/datawire/ambassador/compare/0.60.2...0.60.3

### Changes since 0.60.2

- When scanning its configuration for secrets and endpoints that must be watched, 0.60.2 could fail with certain configurations if TLS termination but not origination was active. Those failures are fixed now.

## [0.60.2] April 29, 2019
[0.60.2]: https://github.com/datawire/ambassador/compare/0.60.1...0.60.2

### Changes since 0.60.1

- Ambassador is now much more careful about which endpoints and secrets it pays attention to. ([#1465] again -- thanks to [@flands](https://github.com/flands) and @seandon for the help here!)

[#1465]: https://github.com/datawire/ambassador/issues/1465

## [0.60.1] April 25, 2019
[0.60.1]: https://github.com/datawire/ambassador/compare/0.60.0...0.60.1

### Changes since 0.60.0

- Speed up initial parsing of WATT snapshots considerably ([#1465])
- Don't look at secrets in the kube-system namespace, or for service-account tokens.
- Make sure that secrets we do look at are correctly associated with their namespaces ([#1467] -- thanks to @flands and @derrickburns for their contributions here!)
- Allow tuning the number of input snapshots retained for debugging
- Include the grab-snapshots.py script to help with debuggability

[#1465]: https://github.com/datawire/ambassador/issues/1465
[#1467]: https://github.com/datawire/ambassador/issues/1467

## [0.60.0] April 23, 2019
[0.60.0]: https://github.com/datawire/ambassador/compare/0.53.1...0.60.0

### Changes since 0.53.1

- BREAKING CHANGE: Ambassador listens on 8080 and 8443 by default so it does not need to run as root
- Ambassador natively supports using Consul for service discovery
- `AMBASSADOR_ENABLE_ENDPOINTS` is no longer needed; configure using the `Resolver` resource instead
- Support for the Maglev load balancing algorithm
- Support `connect_timeout_ms`. Thanks to Pétur Erlingsson.
- Support for `idle_timeout_ms` Thanks to Aaron Triplett.
- Ambassador will properly reload renewed Let's Encrypt certificates (#1416). Thanks to Matthew Ceroni.
- Ambassador will now properly redirect from HTTP to HTTPS based on `x-forwarded-proto` (#1233).
- The `case_sensitive` field now works when `host_redirect` is set to true (#699). Thanks to Peter Choi and Christopher Coté.

## [0.53.1] April 5, 2019
[0.53.1]: https://github.com/datawire/ambassador/compare/0.52.1...0.53.1

(0.53.0 was immediately supplanted by 0.53.1.)

## SECURITY FIXES

Ambassador 0.53.1 addresses two security issues in Envoy Proxy, CVE-2019-9900 and CVE-2019-9901:

- CVE-2019-9900 (Score 8.3/High). When parsing HTTP/1.x header values, Envoy 1.9 and before does not reject embedded zero characters (NUL, ASCII 0x0).

- CVE-2019-9901 (Score 8.3/High). Envoy does not normalize HTTP URL paths in Envoy 1.9 and before.

Since these issues can potentially allow a remote attacker to use maliciously-crafted URLs to bypass
authentication, anyone running an Ambassador prior to 0.53.1 should upgrade.

### UPCOMING CHANGES

Ambassador 0.60 will listen on ports 8080/8443 by default. The diagnostics service in Ambassador 0.52.0
will try to warn you if your configuration will be affected by this change.

## Other changes since 0.52.1

- `AuthService` version `ambassador/v1` can now explicitly configure how much body data is sent
  to the external authentication service.

## [0.52.1] March 26, 2019
[0.52.1]: https://github.com/datawire/ambassador/compare/0.52.0...0.52.1

### Changes since 0.52.0

- You can specify the `AMBASSADOR_NO_SECRETS` environment variable to prevent Ambassador from
  watching Kubernetes secrets at all (thanks [@esmet](https://github.com/esmet)!) ([#1293])
- The services used when you do `docker run ambassador --demo` have been moved into the Docker image,
  to remove external dependencies from the Ambassador quickstart.  

[#1293]: https://github.com/datawire/ambassador/issues/1293

## [0.52.0] March 21, 2019
[0.52.0]: https://github.com/datawire/ambassador/compare/0.51.2...0.52.0

### Changes since 0.51.2

- Initial support for endpoint routing, rather than relying on `kube-proxy` ([#1031])
   - set `AMBASSADOR_ENABLE_ENDPOINTS` in the environment to allow this
- Initial support for Envoy ring hashing and session affinity (requires endpoint routing!)
- Support Lua filters (thanks to [@lolletsoc](https://github.com/lolletsoc)!)
- Support gRPC-Web (thanks to [@gertvdijk](https://github.com/gertvdijk)!) ([#456])
- Support for gRPC HTTP 1.1 bridge (thanks to [@rotemtam](https://github.com/rotemtam)!)
- Allow configuring `num-trusted-hosts` for `X-Forwarded-For`
- External auth services using gRPC can now correctly add new headers ([#1313])
- External auth services correctly add trace spans
- Ambassador should respond to changes more quickly now ([#1294], [#1318])
- Ambassador startup should be faster now

[#456]: https://github.com/datawire/ambassador/issues/456
[#1031]: https://github.com/datawire/ambassador/issues/1031
[#1294]: https://github.com/datawire/ambassador/issues/1294
[#1313]: https://github.com/datawire/ambassador/issues/1313
[#1318]: https://github.com/datawire/ambassador/issues/1318

## [0.51.2] March 12, 2019
[0.51.2]: https://github.com/datawire/ambassador/compare/0.51.1...0.51.2

### Changes since 0.51.1

- Cookies are now correctly handled when using external auth services... really. ([#1211])

[#1211]: https://github.com/datawire/ambassador/issues/1211

## [0.51.1] March 11, 2019
[0.51.1]: https://github.com/datawire/ambassador/compare/0.51.0...0.51.1

### Changes since 0.51.0

- Ambassador correctly handles services in namespaces other than the one Ambassador is running in.

## [0.51.0] March 8, 2019
[0.51.0]: https://github.com/datawire/ambassador/compare/0.50.3...0.51.0

**0.51.0 is not recommended: upgrade to 0.51.1.**

### Changes since 0.50.3

- Ambassador can now route any TCP connection, using the new `TCPMapping` resource. ([#420])
- Cookies are now correctly handled when using external auth services ([#1211])
- Lots of work in docs and testing under the hood

[#420]: https://github.com/datawire/ambassador/issues/420
[#1211]: https://github.com/datawire/ambassador/issues/1211

### Limitations in 0.51.0

At present, you cannot mix HTTP and HTTPS upstream `service`s in any Ambassador resource. This restriction will be lifted in a future Ambassador release.

## [0.50.3] February 21, 2019
[0.50.3]: https://github.com/datawire/ambassador/compare/0.50.2...0.50.3

### Fixes since 0.50.2

- Ambassador saves configuration snapshots as it manages configuration changes. 0.50.3 keeps only 5 snapshots,
  to bound its disk usage. The most recent snapshot has no suffix; the `-1` suffix is the next most recent, and
  the `-4` suffix is the oldest.
- Ambassador will not check for available updates more often than once every four hours.

### Limitations in 0.50.3

At present, you cannot mix HTTP and HTTPS upstream `service`s in any Ambassador resource. This restriction will be lifted in a future Ambassador release.

## [0.50.2] February 15, 2019
[0.50.2]: https://github.com/datawire/ambassador/compare/0.50.1...0.50.2

### Important fixes since 0.50.1

- Ambassador no longer requires annotations in order to start -- with no configuration, it will launch with only the diagnostics service available. ([#1203])
- If external auth changes headers, routing will happen based on the changed values. ([#1226])

### Other changes since 0.50.1

- Ambassador will no longer log errors about Envoy statistics being unavaible before startup is complete ([#1216])
- The `tls` attribute is again available to control the client certificate offered by an `AuthService` ([#1202])

### Limitations in 0.50.2

At present, you cannot mix HTTP and HTTPS upstream `service`s in any Ambassador resource. This restriction will be lifted in a future Ambassador release.

[#1202]: https://github.com/datawire/ambassador/issues/1202
[#1203]: https://github.com/datawire/ambassador/issues/1203
[#1216]: https://github.com/datawire/ambassador/issues/1216
[#1226]: https://github.com/datawire/ambassador/issues/1226

## [0.50.1] February 7, 2019
[0.50.1]: https://github.com/datawire/ambassador/compare/0.50.0...0.50.1

**0.50.1 is not recommended: upgrade to 0.52.0.**

### Changes since 0.50.0

- Ambassador defaults to only doing IPv4 DNS lookups. IPv6 can be enabled in the Ambassador module or in a Mapping. ([#944])
- An invalid Envoy configuration should not cause Ambassador to hang.
- Testing using `docker run` and `docker compose` is supported again. ([#1160])
- Configuration from the filesystem is supported again, but see the "Running Ambassador" documentation for more.
- Datawire's default Ambassador YAML no longer asks for any permissions for `ConfigMap`s.

[#944]: https://github.com/datawire/ambassador/issues/944
[#1160]: https://github.com/datawire/ambassador/issues/1160

## [0.50.0] January 29, 2019
[0.50.0]: https://github.com/datawire/ambassador/compare/0.50.0-rc6...0.50.0

**Ambassador 0.50.0 is a major rearchitecture of Ambassador onto Envoy V2 using the ADS. See the "BREAKING NEWS"
section above for more information.**

(Note that Ambassador 0.50.0-rc7 and -rc8 were internal releases.)

### Changes since 0.50.0-rc6

- `AMBASSADOR_SINGLE_NAMESPACE` is finally correctly supported and properly tested ([#1098])
- Ambassador won't throw an exception for name collisions between resources ([#1155])
- A TLS `Module` can now coexist with SNI (the TLS `Module` effectively defines a fallback cert) ([#1156])
- `ambassador dump --diag` no longer requires you to explicitly state `--v1` or `--v2`

### Limitations in 0.50.0 GA

- Configuration from the filesystem is not supported in 0.50.0. It will be resupported in 0.50.1.
- A `TLSContext` referencing a `secret` in another namespace will not function when `AMBASSADOR_SINGLE_NAMESPACE` is set.

[#1098]: https://github.com/datawire/ambassador/issues/1098
[#1155]: https://github.com/datawire/ambassador/issues/1155
[#1156]: https://github.com/datawire/ambassador/issues/1156

## [0.50.0-rc6] January 28, 2019
[0.50.0-rc6]: https://github.com/datawire/ambassador/compare/0.50.0-rc5...0.50.0-rc6

**Ambassador 0.50.0-rc6 is a release candidate**.

### Changes since 0.50.0-rc5

- Ambassador watches certificates and automatically updates TLS on certificate changes ([#474])
- Ambassador no longer saves secrets it hasn't been told to use to disk ([#1093])
- Ambassador correctly honors `AMBASSADOR_SINGLE_NAMESPACE` rather than trying to access all namespaces ([#1098])
- Ambassador correctly honors the `AMBASSADOR_CONFIG_BASE_DIR` setting again ([#1118])
- Configuration changes take effect much more quickly than in RC5 ([#1148])
- `redirect_cleartext_from` works with no configured secret, to support TLS termination at a downstream load balancer ([#1104])
- `redirect_cleartext_from` works with the `PROXY` protocol ([#1115])
- Multiple `AuthService` resources (for canary deployments) work again ([#1106])
- `AuthService` with `allow_request_body` works correctly with an empty body and no `Content-Length` header ([#1140])
- `Mapping` supports the `bypass_auth` attribute to bypass authentication (thanks, @patricksanders! [#174])
- The diagnostic service no longer needs to re-parse the configuration on every page load ([#483])
- Startup is now faster and more stable
- The Makefile should do the right thing if your PATH has spaces in it (thanks, @er1c!)
- Lots of Helm chart, statsd, and doc improvements (thanks, @Flydiverny, @alexgervais, @bartlett, @victortv7, and @zencircle!)

[#174]: https://github.com/datawire/ambassador/issues/174
[#474]: https://github.com/datawire/ambassador/issues/474
[#483]: https://github.com/datawire/ambassador/issues/483
[#1093]: https://github.com/datawire/ambassador/issues/1093
[#1098]: https://github.com/datawire/ambassador/issues/1098
[#1104]: https://github.com/datawire/ambassador/issues/1104
[#1106]: https://github.com/datawire/ambassador/issues/1106
[#1115]: https://github.com/datawire/ambassador/issues/1115
[#1118]: https://github.com/datawire/ambassador/issues/1118
[#1140]: https://github.com/datawire/ambassador/issues/1140
[#1148]: https://github.com/datawire/ambassador/issues/1148

## [0.50.0-rc5] January 14, 2019
[0.50.0-rc5]: https://github.com/datawire/ambassador/compare/0.50.0-rc4...0.50.0-rc5

**Ambassador 0.50.0-rc5 is a release candidate**.

### Changes since 0.50.0-rc4

- Websocket connections will now be authenticated if an AuthService is configured [#1026]
- Client certificate authentication should function whether configured from a TLSContext resource or from the the old-style TLS module (this is the full fix for [#993])
- Ambassador can now switch listening ports without a restart (e.g. switching from cleartext to TLS) [#1100]
- TLS origination certificates (including Istio mTLS) should now function [#1071]  
- The diagnostics service should function in all cases. [#1096]
- The Ambassador image is significantly (~500MB) smaller than RC4.

[#933]: https://github.com/datawire/ambassador/issues/993
[#1026]: https://github.com/datawire/ambassador/issues/1026
[#1071]: https://github.com/datawire/ambassador/issues/1071
[#1096]: https://github.com/datawire/ambassador/issues/1096
[#1100]: https://github.com/datawire/ambassador/issues/1100

## [0.50.0-rc4] January 9, 2019
[0.50.0-rc4]: https://github.com/datawire/ambassador/compare/0.50.0-rc3...0.50.0-rc4

**Ambassador 0.50.0-rc4 is a release candidate**, and fully supports running under Microsoft Azure.

### Changes since 0.50.0-rc3

- Ambassador fully supports running under Azure [#1039]
- The `proto` attribute of a v1 `AuthService` is now optional, and defaults to `http`
- Ambassador will warn about the use of v0 configuration resources.

[#1039]: https://github.com/datawire/ambassador/issues/1039

## [0.50.0-rc3] January 3, 2019
[0.50.0-rc3]: https://github.com/datawire/ambassador/compare/0.50.0-rc2...0.50.0-rc3

**Ambassador 0.50.0-rc3 is a release candidate**, but see below for an important warning about Azure.

### Microsoft Azure

There is a known issue with recently-created Microsoft Azure clusters where Ambassador will stop receiving service
updates after running for a short time. This will be fixed in 0.50.0-GA.

### Changes since 0.50.0-rc2

- The `Location` and `Set-Cookie` headers should always be allowed from the auth service when using an `ambassador/v0` config [#1054]
- `add_response_headers` (parallel to `add_request_headers`) is now supported (thanks, @n1koo!)
- `host_redirect` and `shadow` both now work correctly [#1057], [#1069]
- Kat is able to give better information when it cannot parse a YAML specification.

[#1054]: https://github.com/datawire/ambassador/issues/1054
[#1057]: https://github.com/datawire/ambassador/issues/1057
[#1069]: https://github.com/datawire/ambassador/issues/1069

## [0.50.0-rc2] December 24, 2018
[0.50.0-rc2]: https://github.com/datawire/ambassador/compare/0.50.0-rc1...0.50.0-rc2

**Ambassador 0.50.0-rc2 fixes some significant TLS bugs found in RC1.**

### Changes since 0.50.0-rc1:

- TLS client certificate verification should function correctly (including requiring client certs).
- TLS context handling (especially with multiple contexts and origination contexts) has been made more consistent and correct.
    - Ambassador is now much more careful about reporting errors in TLS configuration (especially around missing keys).
    - You can reference a secret in another namespace with `secret: $secret_name.$namespace`.
    - Ambassador will now save certificates loaded from Kubernetes to `$AMBASSADOR_CONFIG_BASE_DIR/$namespace/secrets/$secret_name`.
- `use_proxy_proto` should be correctly supported [#1050].
- `AuthService` v1 will default its `proto` to `http` (thanks @flands!)
- The JSON diagnostics service supports filtering: requesting `/ambassador/v0/diag/?json=true&filter=errors`, for example, will return only the errors element from the diagnostic output.

[#1050]: https://github.com/datawire/ambassador/issues/1050

## [0.50.0-rc1] December 19, 2018
[0.50.0-rc1]: https://github.com/datawire/ambassador/compare/0.50.0-ea7...0.50.0-rc1

**Ambassador 0.50.0-rc1 is a release candidate.**

### Changes since 0.50.0-ea7:

- Websockets should work happily with external authentication [#1026]
- A `TracingService` using a long cluster name works now [#1025]
- TLS origination certificates are no longer offered to clients when Ambassador does TLS termination [#983]
- Ambassador will listen on port 443 only if TLS termination contexts are present; a TLS origination context will not cause the switch
- The diagnostics service is working, and correctly reporting errors, again. [#1019]
- `timeout_ms` in a `Mapping` works correctly again [#990]
- Ambassador sends additional anonymized usage data to help Datawire prioritize bug fixes, etc.
  See `docs/ambassador/running.md` for more information, including how to disable this function.

[#983]: https://github.com/datawire/ambassador/issues/983
[#990]: https://github.com/datawire/ambassador/issues/990
[#1019]: https://github.com/datawire/ambassador/issues/1019
[#1025]: https://github.com/datawire/ambassador/issues/1025
[#1026]: https://github.com/datawire/ambassador/issues/1026

## [0.50.0-ea7] November 19, 2018
[0.50.0-ea7]: https://github.com/datawire/ambassador/compare/0.50.0-ea6...0.50.0-ea7

**Ambassador 0.50.0-ea7 is an EARLY ACCESS release! IT IS NOT SUPPORTED FOR PRODUCTION USE.**

### Upcoming major changes:

- **API version `ambassador/v0` will be officially deprecated in Ambassador 0.50.0.**
  API version `ambassador/v1` will the minimum recommended version for resources in Ambassador 0.50.0.

- Some resources will change between `ambassador/v0` and `ambassador/v1`.
   - For example, the `Mapping` resource will no longer support `rate_limits` as that functionality will
     be subsumed by `labels`.   

### Changes since 0.50.0-ea6:

- Ambassador now supports `labels` for all `Mapping`s.
- Configuration of rate limits for a `Mapping` is now handled by providing `labels` in the domain configured
  for the `RateLimitService` (by default, this is "ambassador").    
- Ambassador, once again, supports `statsd` for statistics gathering.
- The Envoy `buffer` filter is supported.
- Ambassador can now use GRPC to call the external authentication service, and also include the message body
  in the auth call.
- It's now possible to use environment variables to modify the configuration directory (thanks @n1koo!).
- Setting environment variable `AMBASSADOR_KUBEWATCH_NO_RETRY` will cause the Ambassador pod to exit, and be
  rescheduled, if it loses its connection to the Kubernetes API server.
- Many dependencies have been updated, most notably including switching to kube-client 8.0.0.

## [0.50.0-ea6] November 19, 2018
[0.50.0-ea6]: https://github.com/datawire/ambassador/compare/0.50.0-ea5...0.50.0-ea6

**Ambassador 0.50.0-ea6 is an EARLY ACCESS release! IT IS NOT SUPPORTED FOR PRODUCTION USE.**

### Changes since 0.50.0-ea5:

- `alpn_protocols` is now supported in the `TLS` module and `TLSContext`s
- Using `TLSContext`s to provide TLS termination contexts will correctly switch Ambassador to listening on port 443.
- `redirect_cleartext_from` is now supported with SNI
- Zipkin `TracingService` configuration now supports 128-bit trace IDs and shared span contexts (thanks, @alexgervais!)
- Zipkin should correctly trace calls to external auth services (thanks, @alexgervais!)
- `AuthService` configurations now allow separately configuring headers allowed from the client to the auth service, and from the auth service upstream
- Ambassador won't endlessly append `:annotation` to K8s resources
- The Ambassador CLI no longer requires certificate files to be present when dumping configurations
- `make mypy` will run full type checks on Ambassador to help developers

## [0.50.0-ea5] November 6, 2018
[0.50.0-ea5]: https://github.com/datawire/ambassador/compare/0.50.0-ea4...0.50.0-ea5

**Ambassador 0.50.0-ea5 is an EARLY ACCESS release! IT IS NOT SUPPORTED FOR PRODUCTION USE.**

### Changes since 0.50.0-ea4:

- **`use_remote_address` is now set to `true` by default.** If you need the old behavior, you will need to manually set `use_remote_address` to `false` in the `ambassador` `Module`.
- Ambassador 0.50.0-ea5 **supports SNI!**  See the docs for more here.
- Header matching is now supported again, including `host` and `method` headers.

## [0.50.0-ea4] October 31, 2018
[0.50.0-ea4]: https://github.com/datawire/ambassador/compare/0.50.0-ea3...0.50.0-ea4

**Ambassador 0.50.0-ea4 is an EARLY ACCESS release! IT IS NOT SUPPORTED FOR PRODUCTION USE.**

### Changes since 0.50.0-ea3:

- Ambassador 0.50.0-ea4 uses Envoy 1.8.0.
- `RateLimitService` is now supported. **You will need to restart Ambassador if you change the `RateLimitService` configuration.** We expect to lift this restriction in a later release; for now, the diag service will warn you when a restart is required.
   - The `RateLimitService` also has a new `timeout_ms` attribute, which allows overriding the default request timeout of 20ms.
- GRPC is provisionally supported, but still needs improvements in test coverage.  
- Ambassador will correctly include its EA number when checking for updates.

## [0.50.0-ea3] October 21, 2018
[0.50.0-ea3]: https://github.com/datawire/ambassador/compare/0.50.0-ea2...0.50.0-ea3

**Ambassador 0.50.0-ea3 is an EARLY ACCESS release! IT IS NOT SUPPORTED FOR PRODUCTION USE.**

### Changes since 0.50.0-ea2:

- `TracingService` is now supported. **You will need to restart Ambassador if you change the `TracingService` configuration.** We expect to lift this restriction in a later release; for now, the diag service will warn you when a restart is required.
- Websockets are now supported, **including** mapping the same websocket prefix to multiple upstream services for canary releases or load balancing.
- KAT supports full debug logs by individual `Test` or `Query`.

**Ambassador 0.50.0 is not yet feature-complete. Read the Limitations and Breaking Changes sections in the 0.50.0-ea1 section below for more information.**

## [0.50.0-ea2] October 16, 2018
[0.50.0-ea2]: https://github.com/datawire/ambassador/compare/0.50.0-ea1...0.50.0-ea2

**Ambassador 0.50.0-ea2 is an EARLY ACCESS release! IT IS NOT SUPPORTED FOR PRODUCTION USE.**

### Changes since 0.50.0-ea1:

- Attempting to enable TLS termination without supplying a valid cert secret will result in HTTP on port 80, rather than HTTP on port 443. **No error will be displayed in the diagnostic service yet.** This is a bug and will be fixed in `-ea3`.
- CORS is now supported.
- Logs are no longer full of accesses from the diagnostic service.
- KAT supports isolating OptionTests.
- The diagnostics service now shows the V2 config actually in use, not V1.
- `make` will no longer rebuild the Python venv so aggressively.

**Ambassador 0.50.0 is not yet feature-complete. Read the Limitations and Breaking Changes sections in the 0.50.0-ea1 section below for more information.**

## [0.50.0-ea1] October 11, 2018
[0.50.0-ea1]: https://github.com/datawire/ambassador/compare/0.40.0...0.50.0-ea1

**Ambassador 0.50.0-ea1 is an EARLY ACCESS release! IT IS NOT SUPPORTED FOR PRODUCTION USE.**

### Ambassador 0.50.0 is not yet feature-complete. Limitations:

- `RateLimitService` and `TracingService` resources are not currently supported.
- WebSockets are not currently supported.
- CORS is not currently supported.
- GRPC is not currently supported.
- TLS termination is not  
- `statsd` integration has not been tested.
- The logs are very cluttered.
- Configuration directly from the filesystem isn’t supported.
- The diagnostics service cannot correctly drill down by source file, though it can drill down by route or other resources.
- Helm installation has not been tested.
- `AuthService` does not currently have full support for configuring headers to be sent to the extauth service. At present it sends all the headers listed in `allowed_headers` plus:  
   - `Authorization`
   - `Cookie`
   - `Forwarded`
   - `From`
   - `Host`
   - `Proxy-Authenticate`
   - `Proxy-Authorization`
   - `Set-Cookie`
   - `User-Agent`
   - `X-Forwarded-For`
   - `X-Forwarded-Host`
   - `X-Forwarded`
   - `X-Gateway-Proto`
   - `WWW-Authenticate`

### **BREAKING CHANGES** from 0.40.0

- Configuration from a `ConfigMap` is no longer supported.
- The authentication `Module` is no longer supported; use `AuthService` instead (which you probably already were).
- External authentication now uses the core Envoy `envoy.ext_authz` filter, rather than the custom Datawire auth filter.
   - `ext_authz` speaks the same protocol, and your existing external auth services should work, however:
   - `ext_authz` does _not_ send all the request headers to the external auth service (see above in `Limitations`).
- Circuit breakers and outlier detection are not supported. They will be reintroduced in a later Ambassador release.
- Ambassador now _requires_ a TLS `Module` to enable TLS termination, where previous versions would automatically enable termation if the `ambassador-certs` secret was present. A minimal `Module` for the same behavior is:

        ---
        kind: Module
        name: tls
        config:
          server:
            secret: ambassador-certs

## [0.40.2] November 26, 2018
[0.40.2]: https://github.com/datawire/ambassador/compare/0.40.1...0.40.2

### Minor changes:
- Feature: Support using environment variables to modify the configuration directory (thanks @n1koo!)
- Feature: In Helmfile, support `volumeMounts` (thanks @kyschouv!)
- Bugfix: In Helmfile, correctly quote `.Values.namespace.single` (thanks @bobby!)
- Bugfix: In Helmfile, correctly support `Nodeport` in HTTP and HTTPS (thanks @n1koo!)

## [0.40.1] October 29, 2018
[0.40.1]: https://github.com/datawire/ambassador/compare/0.40.0...0.40.1

### Minor changes:
- Feature: Support running Ambassador as a `Daemonset` via Helm (thanks @DipeshMitthalal!)
- Feature: Switch to Envoy commit 5f795fe2 to fix a crash if attempting to add headers after using an AuthService (#647, #680)

## [0.40.0] September 25, 2018
[0.40.0]: https://github.com/datawire/ambassador/compare/0.39.0...0.40.0

### Minor changes:

- Feature: Allow users to override the `STATSD_HOST` value (#810). Thanks to @rsyvarth.
- Feature: Support LightStep distributed tracing (#796). Thanks to @alexgervais.
- Feature: Add service label in Helm chart (#778). Thanks to @sarce.
- Feature: Add support for load balancer IP in Helm chart (#765). Thanks to @larsha.
- Feature: Support prometheus mapping configurations (#746). Thanks to @bcatcho.
- Feature: Add support for `loadBalancerSourceRanges` to Helm chart (#764). Thanks to @mtbdeano.
- Feature: Support for namespaces and Ambassador ID in Helm chart (#588, #643). Thanks to @MichielDeMey and @jstol.
- Bugfix: Add AMBASSADOR_VERIFY_SSL_FALSE flag (#782, #807). Thanks to @sonrier.
- Bugfix: Fix Ambassador single namespace in Helm chart (#827). Thanks to @sarce.
- Bugfix: Fix Helm templates and default values (#826).
- Bugfix: Add `stats-sink` back to Helm chart (#763).
- Bugfix: Allow setting `timeout_ms` to 0 for gRPC streaming services (#545). Thanks to @lovers36.
- Bugfix: Update Flask to 0.12.3.

## [0.39.0] August 30, 2018
[0.39.0]: https://github.com/datawire/ambassador/compare/0.38.0...0.39.0

### Major Changes:

- BugFix: The statsd container has been removed by default in order to avoid DoSing Kubernetes DNS. The functionality can be re-enabled by setting the `STATSD_ENABLED` environment variable to `true` in the Ambassador deployment YAML (#568).
- Docs: Added detailed Ambassador + Istio Integration Documentation on monitoring and distributed tracing. - @feitnomore

### Minor Changes:

- Docs: Added instructions for running Ambassador with Docker Compose. - @bcatcho
- BugFix: Fix Ambassador to more aggressively reconnect to Kubernetes (#554). - @nmatsui
- Feature: Diagnostic view displays AuthService, RateLimitService, and TracingService (#730). - @alexgervais
- Feature: Enable Ambassador to tag tracing spans with request headers via `tag_headers`. - @alexgervais

## [0.38.0] August 08, 2018
[0.38.0]: https://github.com/datawire/ambassador/compare/0.37.0...0.38.0

### Major changes:
- Feature: Default CORS configuration can now be set - @KowalczykBartek
- BugFix: Ambassador does not crash with empty YAML config anymore - @rohan47

### Minor changes:
- DevEx: `master` is now latest, `stable` tracks the latest released version
- DevEx: release-prep target added to Makefile to facilitate releasing process
- DevEx: all tests now run in parallel, consuming lesser time
- BugFix: Ambassador SIGCHLD messages are less scary looking now

## [0.37.0] July 31, 2018:
[0.37.0]: https://github.com/datawire/ambassador/compare/0.36.0...0.37.0

### Major changes:
- Feature: Added support for request tracing (by Alex Gervais)

## [0.36.0] July 26, 2018:
[0.36.0]: https://github.com/datawire/ambassador/compare/0.35.3...0.36.0

### Major changes:
- Fix: HEAD requests no longer cause segfaults
- Feature: TLS can now be configured with arbitrary secret names, instead of predefined secrets
- Change: The Envoy dynamic header value `%CLIENT_IP%` is no longer supported. Use `%DOWNSTREAM_REMOTE_ADDRESS_WITHOUT_PORT%` instead. (This is due to a change in Envoy 1.7.0.)

## [0.35.3] July 18, 2018: **READ THE WARNING ABOVE**
[0.35.3]: https://github.com/datawire/ambassador/compare/0.35.2...0.35.3

### Changed

Major changes:
- Ambassador is now based on Envoy v1.7.0
- Support for X-FORWARDED-PROTO based redirection, generally used with Layer 7 load balancers
- Support for port based redirection using `redirect_cleartext_from`, generally used with Layer 4 load balancers
- Specifying HTTP and HTTPS target ports in Helm chart

Other changes:
- End-to-end tests can now be run with `make e2e` command
- Helm release automation has been fixed
- Mutliple end-to-end tests are now executed in parallel, taking lesser time
- Huge revamp to documentation around unit tests
- Documentation changes

## [0.35.2] July 5, 2018: **READ THE WARNING ABOVE**
[0.35.2]: https://github.com/datawire/ambassador/compare/0.35.1...0.35.2

### Changed

- 0.35.2 is almost entirely about updates to Datawire testing infrastructure.
- The only user-visible change is that Ambassador will do a better job of showing which Kubernetes objects define Ambassador configuration objects when using `AMBASSADOR_ID` to run multiple Ambassadors in the same cluster.

## [0.35.1] June 25, 2018: **READ THE WARNING ABOVE**
[0.35.1]: https://github.com/datawire/ambassador/compare/0.35.0...0.35.1

### Changed

- Properly support supplying additional TLS configuration (such as `redirect_cleartext_from`) when using certificates from a Kubernetes `Secret`
- Update Helm chart to allow customizing annotations on the deployed `ambassador` Kubernetes `Service` (thanks @psychopenguin!)

## [0.35.0] June 25, 2018: **READ THE WARNING ABOVE**
[0.35.0]: https://github.com/datawire/ambassador/compare/0.34.3...0.35.0

### Changed

- 0.35.0 re-supports websockets, but see the **BREAKING NEWS** for an important caveat.
- 0.35.0 supports running as non-root. See the **BREAKING NEWS** above for more information.
- Make sure regex matches properly handle backslashes, and properly display in the diagnostics service (thanks @alexgervais!).
- Prevent kubewatch from falling into an endless spinloop (thanks @mechpen!).
- Support YAML array syntax for CORS array elements.

## [0.34.3] June 13, 2018: **READ THE WARNING ABOVE**
[0.34.3]: https://github.com/datawire/ambassador/compare/0.34.2...0.34.3

### Changed

- **0.34.3 cannot support websockets**: see the **WARNING** above.
- Fix a possible crash if no annotations are found at all (#519).
- Improve logging around service watching and such.

## [0.34.2] June 11, 2018: **READ THE WARNING ABOVE**
[0.34.2]: https://github.com/datawire/ambassador/compare/0.34.1...0.34.2

### Changed

- **0.34.2 cannot support websockets**: see the **WARNING** above.
- Ambassador is now based on Envoy 1.6.0!
- Ambassador external auth services can now modify existing headers in place, as well as adding new headers.
- Re-support the `ambassador-cacert` secret for configuring TLS client-certificate authentication. **Note well** that a couple of things have changed in setting this up: you'll use the key `tls.crt`, not `fullchain.pem`. See https://www.getambassador.io/reference/auth-tls-certs for more.

## [0.34.1] June 4, 2018
[0.34.1]: https://github.com/datawire/ambassador/compare/0.34.0...0.34.1

### Bugfixes

- Unbuffer log output for better diagnostics.
- Switch to gunicorn instead of Werkzeug for the diag service.
- Use the YAML we release as the basis for end-to-end testing.

## [0.34.0] May 16, 2018
[0.34.0]: https://github.com/datawire/ambassador/compare/0.33.1...0.34.0

### Changed

- When originating TLS, use the `host_rewrite` value to set outgoing SNI. If no `host_rewrite` is set, do not use SNI.
- Allow disabling external access to the diagnostics service (with thanks to @alexgervais and @dougwilson).

## [0.33.1] May 16, 2018
[0.33.1]: https://github.com/datawire/ambassador/compare/0.33.0...0.33.1

### Changed

- Fix YAML error on statsd pod.

## [0.33.0] May 14, 2018
[0.33.0]: https://github.com/datawire/ambassador/compare/v0.32.2...0.33.0

### Changed

- Fix support for `host_redirect` in a `Mapping`. **See the `Mapping` documentation** for more details: the definition of the `host_redirect` attribute has changed.

## [0.32.2] May 2, 2018
[0.32.2]: https://github.com/datawire/ambassador/compare/v0.32.0...v0.32.2

(Note that 0.32.1 was an internal release.)

### Changed

- Fix a bad bootstrap CSS inclusion that would cause the diagnostic service to render incorrectly.

## [0.32.0] April 27, 2018
[0.32.0]: https://github.com/datawire/ambassador/compare/v0.31.0...v0.32.0

### Changed

- Traffic shadowing is supported using the `shadow` attribute in a `Mapping`
- Multiple Ambassadors can now run more happily in a single cluster
- The diagnostic service will now show you what `AuthService` configuration is active
- The `tls` keyword now works for `AuthService` just like it does for `Mapping` (thanks @dvavili!)

## [0.31.0] April 12, 2018
[0.31.0]: https://github.com/datawire/ambassador/compare/v0.30.2...v0.31.0

### Changed

- Rate limiting is now supported (thanks, @alexgervais!) See the docs for more detail here.
- The `statsd` container has been quieted down yet more (thanks again, @alexgervais!).

## [0.30.2] March 26, 2018
[0.30.2]: https://github.com/datawire/ambassador/compare/v0.30.1...v0.30.2

### Changed

- drop the JavaScript `statsd` for a simple `socat`-based forwarder
- ship an Ambassador Helm chart (thanks @stefanprodan!)
   - Interested in testing Helm? See below!
- disable Istio automatic sidecar injection (thanks @majelbstoat!)
- clean up some doc issues (thanks @lavoiedn and @endrec!)

To test Helm, make sure you have `helm` installed and that you have `tiller` properly set up for your RBAC configuration. Then:

```
helm repo add datawire https://www.getambassador.io

helm upgrade --install --wait my-release datawire/ambassador
```

You can also use `adminService.type=LoadBalancer`.

## [0.30.1] March 26, 2018
[0.30.1]: https://github.com/datawire/ambassador/compare/v0.30.0...v0.30.1

### Fixed

- The `tls` module is now able to override TLS settings probed from the `ambassador-certs` secret

## [0.30.0] March 23, 2018
[0.30.0]: https://github.com/datawire/ambassador/compare/v0.29.0...v0.30.0

### Changed

- Support regex matching for `prefix` (thanks @radu-c!)
- Fix docs around `AuthService` usage

## [0.29.0] March 15, 2018
[0.29.0]: https://github.com/datawire/ambassador/compare/v0.28.2...v0.29.0

### Changed

- Default restart timings have been increased. **This will cause Ambassador to respond to service changes less quickly**; by default, you'll see changes appear within 15 seconds.
- Liveness and readiness checks are now enabled after 30 seconds, rather than 3 seconds, if you use our published YAML.
- The `statsd` container is now based on `mhart/alpine-node:9` rather than `:7`.
- `envoy_override` has been reenabled in `Mapping`s.

## [0.28.1] March 5, 2018 (and [0.28.0] on March 2, 2018)
[0.28.1]: https://github.com/datawire/ambassador/compare/v0.26.0...v0.28.1
[0.28.0]: https://github.com/datawire/ambassador/compare/v0.26.0...v0.28.1

(Note that 0.28.1 is identical to 0.28.0, and 0.27.0 was an internal release. These are related to the way CI generates tags, which we'll be revamping soon.)

### Changed

- Support tuning Envoy restart parameters
- Support `host_regex`, `method_regex`, and `regex_headers` to allow regular expression matches in `Mappings`
- Support `use_proxy_proto` and `use_remote_address` in the `ambassador` module
- Fine-tune the way we sort a `Mapping` based on its constraints
- Support manually setting the `precedence` of a `Mapping`, so that there's an escape hatch when the automagic sorting gets it wrong
- Expose `alpn_protocols` in the `tls` module (thanks @technicianted!)
- Make logs a lot quieter
- Reorganize and update documentation
- Make sure that `ambassador dump --k8s` will work correctly
- Remove a dependency on a `ConfigMap` for upgrade checks

## [0.26.0] February 13, 2018
[0.26.0]: https://github.com/datawire/ambassador/compare/v0.25.0...v0.26.0

### Changed

- The `authentication` module is deprecated in favor of the `AuthService` resource type.
- Support redirecting cleartext connections on port 80 to HTTPS on port 443
- Streamline end-to-end tests and, hopefully, allow them to work well without Kubernaut
- Clean up some documentation (thanks @lavoiedn!)

## [0.25.0] February 6, 2018
[0.25.0]: https://github.com/datawire/ambassador/compare/v0.23.0...v0.25.0

(Note that 0.24.0 was an internal release.)

### Changed

- CORS support (thanks @alexgervais!)
- Updated docs for
  - GKE
  - Ambassador + Istio
  - Ordering of `Mappings`
  - Prometheus with Ambassador
- Support multiple external authentication service instances, so that canarying `extauth` services is possible
- Correctly support `timeout_ms` in a `Mapping`
- Various build tweaks and end-to-end test speedups

## [0.23.0] January 17, 2018
[0.23.0]: https://github.com/datawire/ambassador/compare/v0.22.0...v0.23.0

### Changed

- Clean up build docs (thanks @alexgervais!)
- Support `add_request_headers` for, uh, adding requests headers (thanks @alexgervais!)
- Make end-to-end tests and Travis build process a bit more robust
- Pin to Kubernaut 0.1.39
- Document the use of the `develop` branch
- Don't default to `imagePullAlways`
- Switch to Alpine base with a stripped Envoy image

## [0.22.0] January 17, 2018
[0.22.0]: https://github.com/datawire/ambassador/compare/v0.21.1...v0.22.0

### Changed

- Switched to using `quay.io` rather than DockerHub. **If you are not using Datawire's published Kubernetes manifests, you will have to update your manifests!**
- Switched to building over Alpine rather than Ubuntu. (We're still using an unstripped Envoy; that'll change soon.)
- Switched to a proper production configuration for the `statsd` pod, so that it hopefully chews up less memory.
- Make sure that Ambassador won't generate cluster names that are too long for Envoy.
- Fix a bug where Ambassador could crash if there were too many egregious errors in its configuration.

## [0.21.1] January 11, 2018
[0.21.1]: https://github.com/datawire/ambassador/compare/v0.21.0...v0.21.1

### Changed

- Ambassador will no longer generate cluster names that exceed Envoy's 60-character limit.

## [0.21.0] January 3, 2018
[0.21.0]: https://github.com/datawire/ambassador/compare/v0.20.1...v0.21.0

### Changed

- If `AMBASSADOR_SINGLE_NAMESPACE` is present in the environment, Ambassador will only look for services in its own namespace.
- Ambassador `Mapping` objects now correctly support `host_redirect`, `path_redirect`, `host_rewrite`, `auto_host_rewrite`, `case_sensitive`, `use_websocket`, `timeout_ms`, and `priority`.

## [0.20.1] December 22, 2017
[0.20.1]: https://github.com/datawire/ambassador/compare/v0.20.0...v0.20.1

### Changed

- If Ambassador finds an empty YAML document, it will now ignore it rather than raising an exception.
- Includes the namespace of a service from an annotation in the name of its generated YAML file.
- Always process inputs in the same order from run to run.

## [0.20.0] December 18, 2017
[0.20.0]: https://github.com/datawire/ambassador/compare/v0.19.2...v0.20.0

### Changed

- Switch to Envoy 1.5 under the hood.
- Refocus the diagnostic service to better reflect what's actually visible when you're working at Ambassador's level.
- Allow the diagnostic service to display, and change, the Envoy log level.

## [0.19.2] December 12, 2017
[0.19.2]: https://github.com/datawire/ambassador/compare/v0.19.1...v0.19.2

### Changed

- Arrange for logs from the subsystem that watches for Kubernetes service changes (kubewatch) to have timestamps and such.
- Only do new-version checks every four hours.

## [0.19.1] December 4, 2017
[0.19.1]: https://github.com/datawire/ambassador/compare/v0.19.0...v0.19.1

### Changed

- Allow the diag service to look good (well, OK, not too horrible anyway) when Ambassador is running with TLS termination.
- Show clusters on the overview page again.
- The diag service now shows you the "health" of a cluster by computing it from the number of requests to a given service that didn't involve a 5xx status code, rather than just forwarding Envoy's stat, since we don't configure Envoy's stat in a meaningful way yet.
- Make sure that the tests correctly reported failures (sigh).
- Allow updating out-of-date diagnostic reports without requiring multiple test runs.

## [0.19.0] November 30, 2017
[0.19.0]: https://github.com/datawire/ambassador/compare/v0.18.2...v0.19.0

### Changed

- Ambassador can now use HTTPS upstream services: just use a `service` that starts with `https://` to enable it.
  - By default, Ambassador will not offer a certificate when using HTTPS to connect to a service, but it is possible to configure certificates. Please [contact us on Slack](https://d6e.co/slack) if you need to do this.
- HTTP access logs appear in the normal Kubernetes logs for Ambassador.
- It’s now possible to tell `ambassador config` to read Kubernetes manifests from the filesystem and build a configuration from the annotations in them (use the `--k8s` switch).
- Documentation on using Ambassador with Istio now reflects Ambassador 0.19.0 and Istio 0.2.12.

## [0.18.2] November 28, 2017
[0.18.2]: https://github.com/datawire/ambassador/compare/v0.18.0...v0.18.2

### Changed

- The diagnostics service will now tell you when updates are available.

## [0.18.0] November 20, 2017
[0.18.0]: https://github.com/datawire/ambassador/compare/v0.17.0...v0.18.0

### Changed

- The Host header is no longer overwritten when Ambassador talks to an external auth service. It will now retain whatever value the client passes there.

### Fixed

- Checks for updates weren’t working, and they have been restored. At present you’ll only see them in the Kubernetes logs if you’re using annotations to configure Ambassador — they’ll start showing up in the diagnostics service in the next release or so.

## [0.17.0] November 14, 2017
[0.17.0]: https://github.com/datawire/ambassador/compare/v0.16.0...v0.17.0

### Changed

- Allow Mappings to require matches on HTTP headers and `Host`
- Update tests, docs, and diagnostic service for header matching

### Fixed

- Published YAML resource files will no longer overwrite annotations on the Ambassador `service` when creating the Ambassador `deployment`

## [0.16.0] November 10, 2017
[0.16.0]: https://github.com/datawire/ambassador/compare/v0.15.0...v0.16.0

### Changed

- Support configuring Ambassador via `annotations` on Kubernetes `service`s
- No need for volume mounts! Ambassador can read configuration and TLS-certificate information directly from Kubernetes to simplify your Kubernetes YAML
- Expose more configuration elements for Envoy `route`s: `host_redirect`, `path_redirect`, `host_rewrite`, `auto_host_rewrite`, `case_sensitive`, `use_websocket`, `timeout_ms`, and `priority` get transparently copied

### Fixed

- Reenable support for gRPC

## [0.15.0] October 16, 2017
[0.15.0]: https://github.com/datawire/ambassador/compare/v0.14.2...v0.15.0

### Changed

- Allow `docker run` to start Ambassador with a simple default configuration for testing
- Support `host_rewrite` in mappings to force the HTTP `Host` header value for services that need it
- Support `envoy_override` in mappings for odd situations
- Allow asking the diagnostic service for JSON output rather than HTML

## [0.14.2] October 12, 2017
[0.14.2]: https://github.com/datawire/ambassador/compare/v0.14.0...v0.14.2

### Changed

- Allow the diagnostic service to show configuration errors.

## [0.14.0] October 5, 2017
[0.14.0]: https://github.com/datawire/ambassador/compare/v0.13.0...v0.14.0

### Changed

- Have a diagnostic service!
- Support `cert_required` in TLS config

## [0.13.0] September 25, 2017
[0.13.0]: https://github.com/datawire/ambassador/compare/v0.12.1...v0.13.0

### Changed

- Support using IP addresses for services.
- Check for collisions, so that trying to e.g. map the same prefix twice will report an error.
- Enable liveness and readiness probes, and have Kubernetes perform them by default.
- Document the presence of the template-override escape hatch.

## [0.12.1] September 22, 2017
[0.12.1]: https://github.com/datawire/ambassador/compare/v0.12.0...v0.12.1

### Changed

- Notify (in the logs) if a new version of Ambassador is available.

## [0.12.0] September 21, 2017
[0.12.0]: https://github.com/datawire/ambassador/compare/v0.11.2...v0.12.0

### Changed

- Support for non-default Kubernetes namespaces.
- Infrastructure for checking if a new version of Ambassador is available.

## [0.11.2] September 20, 2017
[0.11.2]: https://github.com/datawire/ambassador/compare/v0.11.1...v0.11.2

### Changed

- Better schema verification.

## [0.11.1] September 18, 2017
[0.11.1]: https://github.com/datawire/ambassador/compare/v0.11.0...v0.11.1

### Changed

- Do schema verification of input YAML files.

## [0.11.0] September 18, 2017
[0.11.0]: https://github.com/datawire/ambassador/compare/v0.10.14...v0.11.0

### Changed

- Declarative Ambassador! Configuration is now via YAML files rather than REST calls
- The `ambassador-store` service is no longer needed.

## [0.10.14] September 15, 2017
[0.10.14]: https://github.com/datawire/ambassador/compare/v0.10.13...v0.10.14

### Fixed

- Update `demo-qotm.yaml` with the correct image tag.

## [0.10.13] September 5, 2017
[0.10.13]: https://github.com/datawire/ambassador/compare/v0.10.12...v0.10.13

### Changed

- Properly support proxying all methods to an external authentication service, with headers intact, rather than moving request headers into the body of an HTTP POST.

## [0.10.12] August 2, 2017
[0.10.12]: https://github.com/datawire/ambassador/compare/v0.10.10...v0.10.12

### Changed

- Make TLS work with standard K8s TLS secrets, and completely ditch push-cert and push-cacert.

### Fixed

- Move Ambassador out from behind Envoy, so that you can use Ambassador to fix things if you completely botch your Envoy config.
- Let Ambassador keep running if Envoy totally chokes and dies, but make sure the pod dies if Ambassador loses access to its storage.

## [0.10.10] August 1, 2017
[0.10.10]: https://github.com/datawire/ambassador/compare/v0.10.7...v0.10.10

### Fixed

- Fix broken doc paths and simplify building as a developer. 0.10.8, 0.10.9, and 0.10.10 were all stops along the way to getting this done; hopefully we'll be able to reduce version churn from here on out.

## [0.10.7] July 25, 2017
[0.10.7]: https://github.com/datawire/ambassador/compare/v0.10.6...v0.10.7

### Changed
- More CI-build tweaks.

## [0.10.6] July 25, 2017
[0.10.6]: https://github.com/datawire/ambassador/compare/v0.10.5...v0.10.6

### Changed
- Fix automagic master build tagging

## [0.10.5] July 25, 2017
[0.10.5]: https://github.com/datawire/ambassador/compare/v0.10.1...v0.10.5

### Changed
- Many changes to the build process and versioning. In particular, CI no longer has to commit files.

## [0.10.1] July 3, 2017
[0.10.1]: https://github.com/datawire/ambassador/compare/v0.10.0...v0.10.1

### Added
- Changelog


## [0.10.0] June 30, 2017
[0.10.0]: https://github.com/datawire/ambassador/compare/v0.9.1...v0.10.0
[grpc-0.10.0]: https://github.com/datawire/ambassador/blob/v0.10.0/docs/user-guide/grpc.md

### Added
- Ambassador supports [GRPC services][grpc-0.10.0] (and other HTTP/2-only services) using the GRPC module

### Fixed
- Minor typo in Ambassador's `Dockerfile` that break some versions of Docker


## [0.9.1] June 28, 2017
[0.9.1]: https://github.com/datawire/ambassador/compare/v0.9.0...v0.9.1
[building-0.9.1]: https://github.com/datawire/ambassador/blob/v0.9.1/BUILDING.md

### Changed
- Made development a little easier by automating dev version numbers so that modified Docker images update in Kubernetes
- Updated [`BUILDING.md`][building-0.9.1]


## [0.9.0] June 23, 2017
[0.9.0]: https://github.com/datawire/ambassador/compare/v0.8.12...v0.9.0
[start-0.9.0]: https://github.com/datawire/ambassador/blob/v0.9.0/docs/user-guide/getting-started.md
[concepts-0.9.0]: https://github.com/datawire/ambassador/blob/v0.9.0/docs/user-guide/mappings.md

### Added
- Ambassador supports HTTP Basic Auth
- Ambassador now has the concept of _modules_ to enable and configure optional features such as auth
- Ambassador now has the concept of _consumers_ to represent end-users of mapped services
- Ambassador supports auth via an external auth server

Basic auth is covered in [Getting Started][start-0.9.0]. Learn about modules and consumers and see an example of external auth in [About Mappings, Modules, and Consumers][concepts-0.9.0].

### Changed
- State management (via Ambassador store) has been refactored
- Switched to [Ambassador-Envoy] for the base Docker image


## [0.8.12] June 07, 2017
[0.8.12]: https://github.com/datawire/ambassador/compare/v0.8.11...v0.8.12

### Added
- Mappings can now be updated


## [0.8.11] May 24, 2017
[0.8.11]: https://github.com/datawire/ambassador/compare/v0.8.10...v0.8.11
[istio-0.8.11]: https://github.com/datawire/ambassador/blob/v0.8.11/docs/user-guide/with-istio.md
[stats-0.8.11]: https://github.com/datawire/ambassador/blob/v0.8.11/docs/user-guide/statistics.md

### Added
- Ambassador interoperates with [Istio] -- see [Ambassador and Istio][istio-0.8.11]
- There is additional documentation for [statistics and monitoring][stats-0.8.11]

### Fixed
- Bug in mapping change detection
- Release machinery issues


## [0.8.6] May 05, 2017
[0.8.6]: https://github.com/datawire/ambassador/compare/v0.8.5...v0.8.6

### Added
- Ambassador releases are now performed by Travis CI


## [0.8.2] May 04, 2017
[0.8.2]: https://github.com/datawire/ambassador/compare/v0.8.1...v0.8.2

### Changed
- Documentation updates


## [0.8.0] May 02, 2017
[0.8.0]: https://github.com/datawire/ambassador/compare/v0.7.0...v0.8.0
[client-tls-0.8.0]: https://github.com/datawire/ambassador/blob/v0.8.0/README.md#using-tls-for-client-auth

### Added
- [Ambassador has a website!][Ambassador]
- Ambassador supports auth via [TLS client certificates][client-tls-0.8.0]
- There are some additional helper scripts in the `scripts` directory

### Changed
- Ambassador's admin interface is now on local port 8888 while mappings are available on port 80/443 depending on whether TLS is enabled
- Multiple instances of Ambassador talking to the same Ambassador Store pod will pick up each other's changes automatically


## [0.7.0] May 01, 2017
[0.7.0]: https://github.com/datawire/ambassador/compare/v0.6.0...v0.7.0
[start-0.7.0]: https://github.com/datawire/ambassador/blob/v0.7.0/README.md#mappings

### Added
- Ambassador can rewrite the request URL path prefix before forwarding the request to your service (covered in [Getting Started][start-0.7.0])
- Ambassador supports additional stats aggregators: Datadog, Grafana

### Changed
- _Services_ are now known as _mappings_
- Minikube is supported again


## [0.6.0] April 28, 2017
[0.6.0]: https://github.com/datawire/ambassador/compare/v0.5.2...v0.6.0

### Removed
- The Ambassador SDS has been removed; Ambassador routes to service names


## [0.5.2] April 26, 2017
[0.5.2]: https://github.com/datawire/ambassador/compare/v0.5.0...v0.5.2

### Added
- Ambassador includes a local `statsd` so that full stats from Envoy can be collected and pushed to a stats aggregator (Prometheus is supported)

### Changed
- It's easier to develop Ambassador thanks to improved build documentation and `Makefile` fixes


## [0.5.0] April 13, 2017
[0.5.0]: https://github.com/datawire/ambassador/compare/v0.4.0...v0.5.0

### Added
- Ambassador supports inbound TLS
- YAML for a demo user service is now included

### Changed
- The `geturl` script supports Minikube and handles AWS better
- Documentation and code cleanup


## [0.4.0] April 07, 2017
[0.4.0]: https://github.com/datawire/ambassador/compare/v0.3.3...v0.4.0

### Changed
- Ambassador now reconfigures Envoy automatically once changes have settled for five seconds
- Envoy stats and Ambassador stats are separate
- Mappings no longer require specifying the port as it is not needed

### Fixed
- SDS does the right thing with unnamed ports


## [0.3.1] April 06, 2017
[0.3.1]: https://github.com/datawire/ambassador/compare/v0.3.0...v0.3.1

### Added
- Envoy stats accessible through Ambassador
- Basic interpretation of cluster stats

### Changed
- Split up `ambassador.py` into multiple files
- Switch to a debug build of Envoy


## [0.1.9] April 03, 2017
[0.1.9]: https://github.com/datawire/ambassador/compare/v0.1.8...v0.1.9

### Changed
- Ambassador configuration on `/ambassador-config/` prefix rather than exposed on port 8001
- Updated to current Envoy and pinned the Envoy version
- Use Bumpversion for version management
- Conditionalized Docker push

### Fixed
- Ambassador keeps running with an empty services list (part 2)


## [0.1.5] March 31, 2017
[0.1.5]: https://github.com/datawire/ambassador/compare/v0.1.4...v0.1.5

### Fixed
- Ambassador SDS correctly handles ports


## [0.1.4] March 31, 2017
[0.1.4]: https://github.com/datawire/ambassador/compare/v0.1.3...v0.1.4

### Changed
- Ambassador keeps running with an empty services list
- Easier to run with [Telepresence]


## [0.1.3] March 31, 2017
[0.1.3]: https://github.com/datawire/ambassador/compare/82ed5e4...v0.1.3

### Added
- Initial Ambassador
- Ambassador service discovery service
- Documentation


Based on [Keep a Changelog](http://keepachangelog.com/en/1.0.0/). Ambassador follows [Semantic Versioning](http://semver.org/spec/v2.0.0.html).

[Ambassador]: https://www.getambassador.io/
[Ambassador-Envoy]: https://github.com/datawire/ambassador-envoy
[Telepresence]: http://telepresence.io
[Istio]: https://istio.io/<|MERGE_RESOLUTION|>--- conflicted
+++ resolved
@@ -48,10 +48,6 @@
 
 ## Next Release
 
-<<<<<<< HEAD
-- BREAKING CHANGE: Turning off the Diagnostics UI via the Ambassador Module disables access to it from outside the Ambassador Pod.
-- Internal: Configuration endpoints used internally by Ambassador are no longer accessible from outside the Ambassador Pod.
-=======
 ### Ambassador API Gateway + Ambassador Edge Stack
 
 - BREAKING CHANGE: Turning off the Diagnostics UI via the Ambassador Module disables access to it from outside the Ambassador Pod.
@@ -79,7 +75,6 @@
 unless you have some script that relies on `Mapping` status updates.
 The default value of `AMBASSADOR_UPDATE_MAPPING_STATUS` will change to
 `false` in Ambassador 1.6.
->>>>>>> e9a30b30
 
 ## [1.5.3] June 16, 2020
 [1.5.3]: https://github.com/datawire/ambassador/compare/v1.5.2...v1.5.3
