# Ambassador

Ambassador is an open source, Kubernetes-native [microservices API gateway](https://www.getambassador.io/about/microservices-api-gateways) built on the [Envoy Proxy](https://www.envoyproxy.io/). 

## TL;DR;

```console
$ helm repo add datawire https://www.getambassador.io/helm
$ helm install datawire/ambassador
```

## Introduction

This chart bootstraps an [Ambassador](https://www.getambassador.io) deployment on 
a [Kubernetes](http://kubernetes.io) cluster using the [Helm](https://helm.sh) package manager.

## Prerequisites

- Kubernetes 1.7+

## Installing the Chart

To install the chart with the release name `my-release`:

```console
$ helm install --name my-release datawire/ambassador
```

The command deploys Ambassador API gateway on the Kubernetes cluster in the default configuration. 
The [configuration](#configuration) section lists the parameters that can be configured during installation.

## Uninstalling the Chart

To uninstall/delete the `my-release` deployment:

```console
$ helm delete --purge my-release
```

The command removes all the Kubernetes components associated with the chart and deletes the release.

## Configuration

The following tables lists the configurable parameters of the Ambassador chart and their default values.

| Parameter                       | Description                                | Default                                                    |
| ------------------------------- | ------------------------------------------ | ---------------------------------------------------------- |
| `image.repository` | Image | `quay.io/datawire/ambassador` 
| `image.tag` | Image tag | `0.35.0` 
| `image.pullPolicy` | Image pull policy | `IfNotPresent` 
| `replicaCount`  | Number of Ambassador replicas  | `1` 
| `resources` | CPU/memory resource requests/limits | None 
| `rbac.create` | If `true`, create and use RBAC resources | `true`
| `serviceAccount.create` | If `true`, create a new service account | `true`
| `serviceAccount.name` | Service account to be used | `ambassador`
| `service.enableHttp` | if port 80 should be opened for service | `true`
| `service.enableHttps` | if port 443 should be opened for service | `true`
| `service.targetPorts.http` | Sets the targetPort that maps to the service's cleartext port | `80`
| `service.targetPorts.https` | Sets the targetPort that maps to the service's TLS port | `443`
| `service.type` | Service type to be used | `LoadBalancer`
<<<<<<< HEAD
| `service.loadBalancerIP` | IP address to assign (if cloud provider supports it) | `""`
=======
| `service.loadBalancerIP` | If the loadBalancerIP field is not specified, an ephemeral IP will be assigned to the loadBalancer. If the loadBalancerIP is specified, but the cloud provider does not support the feature, the field will be ignored | none
>>>>>>> ec5ca30c
| `service.annotations` | Annotations to apply to Ambassador service | none
| `adminService.create` | If `true`, create a service for Ambassador's admin UI | `true`
| `adminService.type` | Ambassador's admin service type to be used | `ClusterIP`
| `exporter.image` | Prometheus exporter image | `datawire/prom-statsd-exporter:0.6.0`
| `timing.restart` | The minimum number of seconds between Envoy restarts | none
| `timing.drain` | The number of seconds that the Envoy will wait for open connections to drain on a restart | none
| `timing.shutdown` | The number of seconds that Ambassador will wait for the old Envoy to clean up and exit on a restart | none

Make sure the configured `service.targetPorts.http` and `service.targetPorts.https` ports match your Ambassador Module's `service_port` and `redirect_cleartext_from` configurations. 

If you intend to use `service.annotations`, remember to include the annotation key, for example:

```
service:
  type: LoadBalancer
  port: 80
  annotations:
    getambassador.io/config: |
      ---
      apiVersion: ambassador/v0
      kind: Module
      name:  ambassador
      config:
        diagnostics:
          enabled: false
        redirect_cleartext_from: 80
        service_port: 443
```

Specify each parameter using the `--set key=value[,key=value]` argument to `helm install`. For example,

```console
$ helm upgrade --install --wait my-release \
    --set adminService.type=NodePort \
    datawire/ambassador
```

Alternatively, a YAML file that specifies the values for the above parameters can be provided while installing the chart. For example,

```console
$ helm upgrade --install --wait my-release -f values.yaml datawire/ambassador
```<|MERGE_RESOLUTION|>--- conflicted
+++ resolved
@@ -58,11 +58,7 @@
 | `service.targetPorts.http` | Sets the targetPort that maps to the service's cleartext port | `80`
 | `service.targetPorts.https` | Sets the targetPort that maps to the service's TLS port | `443`
 | `service.type` | Service type to be used | `LoadBalancer`
-<<<<<<< HEAD
 | `service.loadBalancerIP` | IP address to assign (if cloud provider supports it) | `""`
-=======
-| `service.loadBalancerIP` | If the loadBalancerIP field is not specified, an ephemeral IP will be assigned to the loadBalancer. If the loadBalancerIP is specified, but the cloud provider does not support the feature, the field will be ignored | none
->>>>>>> ec5ca30c
 | `service.annotations` | Annotations to apply to Ambassador service | none
 | `adminService.create` | If `true`, create a service for Ambassador's admin UI | `true`
 | `adminService.type` | Ambassador's admin service type to be used | `ClusterIP`
