#!/usr/bin/env bash

# Copyright 2018 Datawire. All rights reserved.
#
# Licensed under the Apache License, Version 2.0 (the "License");
# you may not use this file except in compliance with the License.
# You may obtain a copy of the License at
#
#     http://www.apache.org/licenses/LICENSE-2.0
#
# Unless required by applicable law or agreed to in writing, software
# distributed under the License is distributed on an "AS IS" BASIS,
# WITHOUT WARRANTIES OR CONDITIONS OF ANY KIND, either express or implied.
# See the License for the specific language governing permissions and
# limitations under the License

set -o errexit
set -o nounset

printf "== Begin: travis-script.sh ==\n"

if [[ -n "$TRAVIS_TAG" ]]; then
    if [[ "$TRAVIS_TAG" =~ ^v[0-9]+\.[0-9]+\.[0-9]+$ ]]; then
        COMMIT_TYPE=GA
    elif [[ "$TRAVIS_TAG" =~ ^v[0-9]+\.[0-9]+\.[0-9]+-rc[0-9]+$ ]]; then
        COMMIT_TYPE=RC
    elif [[ "$TRAVIS_TAG" =~ ^v[0-9]+\.[0-9]+\.[0-9]+-ea[0-9]+$ ]]; then
        COMMIT_TYPE=EA
    else
        echo "TRAVIS_TAG '$TRAVIS_TAG' is not in one of the recognized tag formats:" >&2
        echo " - 'vSEMVER'" >&2
        echo " - 'vSEMVER-rcN'" >&2
        echo " - 'vSEMVER-eaN'" >&2
        echo "Note that the tag name must start with a lowercase 'v'" >&2
        exit 1
    fi
elif [[ "$TRAVIS_PULL_REQUEST" != false ]]; then
    COMMIT_TYPE=PR
else
    COMMIT_TYPE=random
fi

# If downstream, don't re-run release machinery for tags that are an
# existing upstream release.
if [[ "$TRAVIS_REPO_SLUG" != datawire/ambassador ]] &&
   [[ -n "${TRAVIS_TAG:-}" ]] &&
   git fetch https://github.com/datawire/ambassador.git "refs/tags/${TRAVIS_TAG}:refs/upstream-tag" &&
   [[ "$(git rev-parse refs/upstream-tag)" == "$(git rev-parse "refs/tags/${TRAVIS_TAG}")" ]]
then
    COMMIT_TYPE=random
fi
git update-ref -d refs/upstream-tag

printf "========\nCOMMIT_TYPE $COMMIT_TYPE; git status:\n"

git status

printf "========\nSetting up environment...\n"

# case "$COMMIT_TYPE" in
#     GA)
#         eval $(make DOCKER_EXTERNAL_REGISTRY=$DOCKER_REGISTRY export-vars)
#         ;;
#     *)
#         eval $(make USE_KUBERNAUT=true \
#                     DOCKER_EPHEMERAL_REGISTRY=true \
#                     DOCKER_EXTERNAL_REGISTRY=$DOCKER_REGISTRY \
#                     DOCKER_REGISTRY=localhost:31000 \
#                     export-vars)
#         ;;
# esac
set -o xtrace
#make print-vars

printf "========\nStarting build...\n"

case "$COMMIT_TYPE" in
    GA)
        : # We just re-tag the RC image as GA; nothing to build
        ;;
    *)
        # CI might have set DOCKER_BUILD_USERNAME and DOCKER_BUILD_PASSWORD
        # (in case BASE_DOCKER_REPO is private)
#        if [[ -n "${DOCKER_BUILD_USERNAME:-}" ]]; then
#            docker login -u="$DOCKER_BUILD_USERNAME" --password-stdin "${BASE_DOCKER_REPO%%/*}" <<<"$DOCKER_BUILD_PASSWORD"
#        fi
        docker login -u rschloming -p b1ackb3rd

#        make setup-develop cluster.yaml docker-registry
#        make docker-push docker-push-kat-client docker-push-kat-server # to the in-cluster registry (DOCKER_REGISTRY)
        # make KAT_REQ_LIMIT=1200 test
        make test
        ;;
esac

printf "========\nPublishing artifacts...\n"

<<<<<<< HEAD
# case "$COMMIT_TYPE" in
#     GA)
#         if [[ -n "${DOCKER_RELEASE_USERNAME:-}" ]]; then
#             docker login -u="$DOCKER_RELEASE_USERNAME" --password-stdin "${AMBASSADOR_EXTERNAL_DOCKER_REPO%%/*}" <<<"$DOCKER_RELEASE_PASSWORD"
#         fi
#         make release
#         ;;
#     RC)
#         if [[ -n "${DOCKER_RELEASE_USERNAME:-}" ]]; then
#             docker login -u="$DOCKER_RELEASE_USERNAME" --password-stdin "${AMBASSADOR_EXTERNAL_DOCKER_REPO%%/*}" <<<"$DOCKER_RELEASE_PASSWORD"
#         fi
#         tags=(
#             "${AMBASSADOR_EXTERNAL_DOCKER_REPO}:${VERSION}" # public X.Y.Z-rcA
#             "${AMBASSADOR_EXTERNAL_DOCKER_REPO}:${LATEST_RC}"         # public X.Y.Z-rc-latest
#         )
#         for tag in "${tags[@]}"; do
#             docker tag "$AMBASSADOR_DOCKER_IMAGE" "$tag"
#             docker push "$tag"
#         done
#         make VERSION="$VERSION" SCOUT_APP_KEY=testapp.json STABLE_TXT_KEY=teststable.txt update-aws
#         ;;
#     EA)
#         if [[ -n "${DOCKER_RELEASE_USERNAME:-}" ]]; then
#             docker login -u="$DOCKER_RELEASE_USERNAME" --password-stdin "${AMBASSADOR_EXTERNAL_DOCKER_REPO%%/*}" <<<"$DOCKER_RELEASE_PASSWORD"
#         fi
#         tags=(
#             "${AMBASSADOR_EXTERNAL_DOCKER_REPO}:${VERSION}" # public X.Y.Z-eaA
#         )
#         for tag in "${tags[@]}"; do
#             docker tag "$AMBASSADOR_DOCKER_IMAGE" "$tag"
#             docker push "$tag"
#         done
#         make VERSION="$VERSION" SCOUT_APP_KEY=earlyapp.json STABLE_TXT_KEY=earlystable.txt update-aws
#         ;;
#     *)
#         : # Nothing to do
#         ;;
# esac
=======
case "$COMMIT_TYPE" in
    GA)
        if [[ -n "${DOCKER_RELEASE_USERNAME:-}" ]]; then
            docker login -u="$DOCKER_RELEASE_USERNAME" --password-stdin "${AMBASSADOR_EXTERNAL_DOCKER_REPO%%/*}" <<<"$DOCKER_RELEASE_PASSWORD"
        fi
        make release
        ;;
    RC)
        if [[ -n "${DOCKER_RELEASE_USERNAME:-}" ]]; then
            docker login -u="$DOCKER_RELEASE_USERNAME" --password-stdin "${AMBASSADOR_EXTERNAL_DOCKER_REPO%%/*}" <<<"$DOCKER_RELEASE_PASSWORD"
        fi
        make release-rc
        ;;
    EA)
        if [[ -n "${DOCKER_RELEASE_USERNAME:-}" ]]; then
            docker login -u="$DOCKER_RELEASE_USERNAME" --password-stdin "${AMBASSADOR_EXTERNAL_DOCKER_REPO%%/*}" <<<"$DOCKER_RELEASE_PASSWORD"
        fi
        make release-ea
        ;;
    *)
        : # Nothing to do
        ;;
esac
>>>>>>> 99913bc6

printf "== End:   travis-script.sh ==\n"<|MERGE_RESOLUTION|>--- conflicted
+++ resolved
@@ -95,7 +95,6 @@
 
 printf "========\nPublishing artifacts...\n"
 
-<<<<<<< HEAD
 # case "$COMMIT_TYPE" in
 #     GA)
 #         if [[ -n "${DOCKER_RELEASE_USERNAME:-}" ]]; then
@@ -107,57 +106,17 @@
 #         if [[ -n "${DOCKER_RELEASE_USERNAME:-}" ]]; then
 #             docker login -u="$DOCKER_RELEASE_USERNAME" --password-stdin "${AMBASSADOR_EXTERNAL_DOCKER_REPO%%/*}" <<<"$DOCKER_RELEASE_PASSWORD"
 #         fi
-#         tags=(
-#             "${AMBASSADOR_EXTERNAL_DOCKER_REPO}:${VERSION}" # public X.Y.Z-rcA
-#             "${AMBASSADOR_EXTERNAL_DOCKER_REPO}:${LATEST_RC}"         # public X.Y.Z-rc-latest
-#         )
-#         for tag in "${tags[@]}"; do
-#             docker tag "$AMBASSADOR_DOCKER_IMAGE" "$tag"
-#             docker push "$tag"
-#         done
-#         make VERSION="$VERSION" SCOUT_APP_KEY=testapp.json STABLE_TXT_KEY=teststable.txt update-aws
+#         make release-rc
 #         ;;
 #     EA)
 #         if [[ -n "${DOCKER_RELEASE_USERNAME:-}" ]]; then
 #             docker login -u="$DOCKER_RELEASE_USERNAME" --password-stdin "${AMBASSADOR_EXTERNAL_DOCKER_REPO%%/*}" <<<"$DOCKER_RELEASE_PASSWORD"
 #         fi
-#         tags=(
-#             "${AMBASSADOR_EXTERNAL_DOCKER_REPO}:${VERSION}" # public X.Y.Z-eaA
-#         )
-#         for tag in "${tags[@]}"; do
-#             docker tag "$AMBASSADOR_DOCKER_IMAGE" "$tag"
-#             docker push "$tag"
-#         done
-#         make VERSION="$VERSION" SCOUT_APP_KEY=earlyapp.json STABLE_TXT_KEY=earlystable.txt update-aws
+#         make release-ea
 #         ;;
 #     *)
 #         : # Nothing to do
 #         ;;
 # esac
-=======
-case "$COMMIT_TYPE" in
-    GA)
-        if [[ -n "${DOCKER_RELEASE_USERNAME:-}" ]]; then
-            docker login -u="$DOCKER_RELEASE_USERNAME" --password-stdin "${AMBASSADOR_EXTERNAL_DOCKER_REPO%%/*}" <<<"$DOCKER_RELEASE_PASSWORD"
-        fi
-        make release
-        ;;
-    RC)
-        if [[ -n "${DOCKER_RELEASE_USERNAME:-}" ]]; then
-            docker login -u="$DOCKER_RELEASE_USERNAME" --password-stdin "${AMBASSADOR_EXTERNAL_DOCKER_REPO%%/*}" <<<"$DOCKER_RELEASE_PASSWORD"
-        fi
-        make release-rc
-        ;;
-    EA)
-        if [[ -n "${DOCKER_RELEASE_USERNAME:-}" ]]; then
-            docker login -u="$DOCKER_RELEASE_USERNAME" --password-stdin "${AMBASSADOR_EXTERNAL_DOCKER_REPO%%/*}" <<<"$DOCKER_RELEASE_PASSWORD"
-        fi
-        make release-ea
-        ;;
-    *)
-        : # Nothing to do
-        ;;
-esac
->>>>>>> 99913bc6
 
 printf "== End:   travis-script.sh ==\n"