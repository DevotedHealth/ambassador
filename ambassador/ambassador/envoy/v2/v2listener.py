--- conflicted
+++ resolved
@@ -254,14 +254,7 @@
                     },
                     'timeout': "%0.3fs" % (float(auth.timeout_ms) / 1000.0)
                 },
-<<<<<<< HEAD
-=======
-                'with_request_body': {
-                    'max_request_bytes': 10000,
-                    'allow_partial_message': True
-                },
-                "use_alpha" : True
->>>>>>> e15aa749
+                'use_alpha': True
             }
         }
 
