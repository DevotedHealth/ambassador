--- conflicted
+++ resolved
@@ -553,11 +553,7 @@
 ```
 
 When deploying Ambassador Pro, refer to that custom Docker image,
-<<<<<<< HEAD
-rather than to `quay.io/datawire/ambassador_pro:amb-sidecar-%aproVersion%`.
-
-<div style="border: thick solid red"> </div>
-=======
 rather than to
 `quay.io/datawire/ambassador_pro:amb-sidecar-$aproVersion$`.
->>>>>>> 7e1a7b66
+
+<div style="border: thick solid red"> </div>