--- conflicted
+++ resolved
@@ -1,10 +1,6 @@
 # Filter Reference
 
-<<<<<<< HEAD
-Filters are used to extend the Ambassador Edge Stack to modify or intercept an HTTP request before sending to your backend service.  You may use any of the built-in Filter types, or use the `Plugin` filter type to run custom code written in the Go programming language, or use the `External` filter type to call run out to custom code written in a programming language of your choice.
-=======
 Filters are used to extend the Ambassador Edge Stack to modify or intercept an HTTP request before sending to your backend service. You may use any of the built-in Filter types, or use the `Plugin` filter type to run custom code written in the Go programming language, or use the `External` filter type to call run out to custom code written in a programming language of your choice.
->>>>>>> 7def5fab
 
 Filters are created with the `Filter` resource type, which contains global arguments to that filter.  Which Filter(s) to use for which HTTP requests is then configured in `FilterPolicy` resources, which may contain path-specific arguments to the filter.
 
@@ -123,11 +119,7 @@
 
 ### Filter Type: `JWT`
 
-<<<<<<< HEAD
-The `JWT` filter type performs JWT validation on a [Bearer token] present in the HTTP header.  If the Bearer token JWT doesn't validate, or has insufficient scope, an RFC 6750-complaint error response with a `WWW-Authenticate` header is returned. The list of acceptable signing keys is loaded from a JWK Set that is loaded over HTTP, as specified in `jwksURI`.  Only RSA and `none` algorithms are supported.
-=======
 The `JWT` filter type performs JWT validation on a [Bearer token] present in the HTTP header.  If the Bearer token JWT doesn't validate, or has insufficient scope, an RFC 6750-complaint error response with a `WWW-Authenticate` header is returned.  The list of acceptable signing keys is loaded from a JWK Set that is loaded over HTTP, as specified in `jwksURI`.  Only RSA and `none` algorithms are supported.
->>>>>>> 7def5fab
 
 [Bearer token]: https://tools.ietf.org/html/rfc6750
 
@@ -203,13 +195,7 @@
 
       In addition to the [standard functions available to Go `text/template`s][Go `text/template` functions], there is a `json` function that arg2 as JSON, using the arg1 string as the starting indent level.
 
-<<<<<<< HEAD
-**Note**: If you are using a templating system for your YAML that also
-makes use of Go templating, then you will need to escape the template 
-strings meant to be interpreted by the Ambassador EdgeStack.
-=======
 **Note**: If you are using a templating system for your YAML that also makes use of Go templating, then you will need to escape the template strings meant to be interpreted by the Ambassador Edge Stack.
->>>>>>> 7def5fab
 
 [Go `text/template`]: https://golang.org/pkg/text/template/
 [Go `text/template` functions]: https://golang.org/pkg/text/template/#hdr-Functions
@@ -237,14 +223,7 @@
         - "scope-value-2"
 ```
 
-<<<<<<< HEAD
- - `scope`: A list of OAuth scope values that Ambassador will require to be listed in the
-   [`scope` claim][].  In addition to the normal of the `scope` claim
-   (a JSON string containing a space-separated list of values), the
-   JWT Filter also accepts a JSON array of values.
-=======
- - `scope`: A list of OAuth scope values required to be listed in the [`scope` claim][].  In addition to the normal of the `scope` claim (a JSON string containing a space-separated list of values), the JWT Filter also accepts a JSON array of values.
->>>>>>> 7def5fab
+ - `scope`: A list of OAuth scope values that Ambassador will require to be listed in the [`scope` claim][].  In addition to the normal of the `scope` claim (a JSON string containing a space-separated list of values), the JWT Filter also accepts a JSON array of values.
 
 [`scope` claim]: https://tools.ietf.org/html/draft-ietf-oauth-token-exchange-19#section-4.2
 
@@ -395,39 +374,10 @@
  - `extraAuthorizationParameters`: Extra (non-standard or extension) OAuth authorization parameters to use.  It is not valid to specify a parameter used by OAuth itself ("response_type", "client_id", "redirect_uri", "scope", or "state").
  - `accessTokenValidation`: How to verify the liveness and scope of Access Tokens issued by the identity provider.  Valid values are either `"auto"`, `"jwt"`, or `"userinfo"`.  Empty or unset is equivalent to `"auto"`.
    * `"jwt"`: Validates the Access Token as a JWT.
-<<<<<<< HEAD
-     + By default: It accepts the RS256, RS384, or RS512 signature
-       algorithms, and validates the signature against the JWKS from
-       OIDC Discovery.  It then validates the `exp`, `iat`, `nbf`,
-       `iss` (with the Issuer from OIDC Discovery), and `scope`
-       claims; if present, none of the scopes are required to be
-       present.  This relies on the identity provider using
-       non-encrypted signed JWTs as Access Tokens, and configuring the
-       signing appropriately
-	 + This behavior can be modified by delegating to [`JWT`
-       Filter](#filter-type-jwt) with `accessTokenJWTFilter`.  The
-       arguments are the same as the arguments when referring to a JWT
-       Filter from a FilterPolicy.
-   * `"userinfo"`: Validates the access token by polling the OIDC
-     UserInfo Endpoint.  This means that the Ambassador Edge Stack
-     must initiate an HTTP request to the identity provider for each
-     authorized request to a protected resource.  This performs
-     poorly, but functions properly with a wider range of identity
-     providers.  It is not valid to set `accessTokenJWTFilter` if
-     `accessTokenValidation: userinfo`.
-   * `"auto"` attempts has it do `"jwt"` validation if
-     `accessTokenJWTFilter` is set or if the Access Token parses as a
-     JWT and the signature is valid, and otherwise falls back to
-     `"userinfo"` validation.
-=======
      + By default: It accepts the RS256, RS384, or RS512 signature algorithms, and validates the signature against the JWKS from OIDC Discovery.  It then validates the `exp`, `iat`, `nbf`, `iss` (with the Issuer from OIDC Discovery), and `scope` claims: if present, none of the scopes are required to be present.  This relies on the identity provider using non-encrypted signed JWTs as Access Tokens, and configuring the signing appropriately
-	 + This behavior can be modified by delegating to [`JWT` Filter](#filter-type-jwt) with `accessTokenJWTFilter`. The arguments are the same as the arguments when rerferring to a JWT Filter from a FilterPolicy.
-   * `"userinfo"`: Validates the access token by polling the OIDC UserInfo Endpoint. This means that the Ambassador Edge Stack
-     must initiate an HTTP request to the identity provider for each authorized request to a protected resource.  This performs
-     poorly, but functions properly with a wider range of identity providers.  It is not valid to set `accessTokenJWTFilter` if `accessTokenValidation: userinfo`.
-   * `"auto"` attempts to do `"jwt"` validation if `accessTokenJWTFilter` is set or if the Access Token parses as a
-     JWT and the signature is valid, and otherwise falls back to`"userinfo"` validation.
->>>>>>> 7def5fab
+	 + This behavior can be modified by delegating to [`JWT` Filter](#filter-type-jwt) with `accessTokenJWTFilter`. The arguments are the same as the arguments when referring to a JWT Filter from a FilterPolicy.
+   * `"userinfo"`: Validates the access token by polling the OIDC UserInfo Endpoint. This means that the Ambassador Edge Stack must initiate an HTTP request to the identity provider for each authorized request to a protected resource.  This performs poorly, but functions properly with a wider range of identity providers.  It is not valid to set `accessTokenJWTFilter` if `accessTokenValidation: userinfo`.
+   * `"auto"` attempts to do `"jwt"` validation if `accessTokenJWTFilter` is set or if the Access Token parses as a JWT and the signature is valid, and otherwise falls back to `"userinfo"` validation.
 
 Settings that are only valid when `grantType: "AuthorizationCode"`:
 
@@ -443,33 +393,11 @@
 
 HTTP client settings for talking to the identity provider:
 
-<<<<<<< HEAD
- - `maxStale`: How long to keep stale cached OIDC replies for.  This
-   sets the `max-stale` Cache-Control directive on requests, and also
-   ignores the `no-store` and `no-cache` Cache-Control directives on
-   responses.  This is useful for maintaining good performance when
-   working with identity providers with misconfigured Cache-Control.
- - `insecureTLS` disables TLS verification when speaking to an
-   identity provider with an `https://` `authorizationURL`.  This is
-   discouraged in favor of either using plain `http://` or [installing
-   a self-signed certificate](#installing-self-signed-certificates).
- - `renegotiateTLS` allows a remote server to request TLS
-   renegotiation.  Accepted values are "never", "onceAsClient", and
-   "freelyAsClient".
-
-`"duration-string"` strings are parsed as a sequence of decimal
-numbers, each with optional fraction and a unit suffix, such as
-"300ms", "-1.5h" or "2h45m". Valid time units are "ns", "us" (or
-"µs"), "ms", "s", "m", "h".  See [Go
-`time.ParseDuration`](https://golang.org/pkg/time/#ParseDuration).
-=======
- - `maxStale`: How long to keep stale cached OIDC replies for. This sets the `max-stale` Cache-Control directive on requests, and also ignores the `no-store` and `no-cache` Cache-Control directives on responses.  This is useful for maintaining good performance when working with identity providers with mis-configured Cache-Control.
- - `insecureTLS` disables TLS verification when speaking to an identity provider with an `https://` `authorizationURL`.  This is
-   discouraged in favor of either using plain `http://` or [installing a self-signed certificate](#installing-self-signed-certificates).
+ - `maxStale`: How long to keep stale cached OIDC replies for. This sets the `max-stale` Cache-Control directive on requests, and also ignores the `no-store` and `no-cache` Cache-Control directives on responses.  This is useful for maintaining good performance when working with identity providers with misconfigured Cache-Control.
+ - `insecureTLS` disables TLS verification when speaking to an identity provider with an `https://` `authorizationURL`.  This is discouraged in favor of either using plain `http://` or [installing a self-signed certificate](#installing-self-signed-certificates).
  - `renegotiateTLS` allows a remote server to request TLS renegotiation.  Accepted values are "never", "onceAsClient", and "freelyAsClient".
 
-`"duration-string"` strings are parsed as a sequence of decimal numbers, each with optional fraction and a unit suffix, such as "300ms", "-1.5h" or "2h45m". Valid time units are "ns", "us" (or"µs"), "ms", "s", "m", "h".  See [Go `time.ParseDuration`](https://golang.org/pkg/time/#ParseDuration).
->>>>>>> 7def5fab
+`"duration-string"` strings are parsed as a sequence of decimal numbers, each with optional fraction and a unit suffix, such as "300ms", "-1.5h" or "2h45m". Valid time units are "ns", "us" (or "µs"), "ms", "s", "m", "h".  See [Go `time.ParseDuration`](https://golang.org/pkg/time/#ParseDuration).
 
 #### `OAuth2` Path-Specific Arguments
 
@@ -531,15 +459,7 @@
 
 #### The Plugin Interface
 
-<<<<<<< HEAD
-This code is written in the Go programming language (Golang), and must
-be compiled with the exact same compiler settings as the Ambassador
-Edge Stack; and any overlapping libraries used must have their
-versions match exactly. This information is documented in the
-`/ambassador/aes-abi.txt` file in the AES docker image.
-=======
 This code is written in the Go programming language (Golang), and must be compiled with the exact same compiler settings as the Ambassador Edge Stack; and any overlapping libraries used must have their versions match exactly. This information is documented in the `/ambassador/aes-abi.txt` file in the AES docker image.
->>>>>>> 7def5fab
 
 Plugins are compiled with `go build -buildmode=plugin -trimpath`, and must have a `main.PluginMain` function with the signature `PluginMain(w http.ResponseWriter, r *http.Request)`:
 
@@ -615,25 +535,9 @@
  * Each filter may either
    1. return a direct HTTP *response*, intended to be sent back to the requesting HTTP client (normally *denying* the request from
       being forwarded to the upstream service); or
-<<<<<<< HEAD
-   2. return a modification to make to the HTTP *request* before
-      sending it to other filters or the upstream service (normally
-      *allowing* the request to be forwarded to the upstream service
-      with modifications).
- * If a filter has an `ifRequestHeader` setting, the filter is skipped
-   unless the request (including any modifications made by earlier
-   filters) matches the described header; the request must have the
-   HTTP header field `name` (case-insensitive) set to `value`
-   (case-sensitive); or have `name` set to any non-empty string if
-   `value` is unset.
- * `onDeny` identifies what to do when the filter returns an "HTTP
-   response":
-=======
-   2. return a modification to make to the HTTP *request* before sending it to other filters or the upstream service (normally
-      *allowing* the request to be forwarded to the upstream service with modifications).
+   2. return a modification to make to the HTTP *request* before sending it to other filters or the upstream service (normally *allowing* the request to be forwarded to the upstream service with modifications).
  * If a filter has an `ifRequestHeader` setting, the filter is skipped unless the request (including any modifications made by earlier filters) matches the described header; the request must have the HTTP header field `name` (case-insensitive) set to `value` (case-sensitive); or have `name` set to any non-empty string if `value` is unset.
  * `onDeny` identifies what to do when the filter returns an "HTTP response":
->>>>>>> 7def5fab
    - `"break"`: End processing, and return the response directly to
      the requesting HTTP client.  Later filters are not called.  The request is not forwarded to the upstream service.
    - `"continue"`: Continue processing.  The request is passed to the next filter listed; or if at the end of the list, it is forwarded
@@ -689,13 +593,7 @@
 
 ## Installing self-signed certificates
 
-<<<<<<< HEAD
-The `JWT` and `OAuth2` filters speak to other services over HTTP or HTTPS.  If those services are configured to speak HTTPS using a
-self-signed certificate, attempting to talk to them will result in an error mentioning `ERR x509: certificate signed by unknown authority`. You can fix this by installing that self-signed certificate into the
-AES container following the standard procedure for Alpine Linux 3.8: Copy the certificate to `/usr/local/share/ca-certificates/` and then run `update-ca-certificates`.  Note that the `aes` image sets `USER 1000`, but that `update-ca-certificates` needs to be run as root.
-=======
 The `JWT` and `OAuth2` filters speak to other services over HTTP or HTTPS.  If those services are configured to speak HTTPS using a self-signed certificate, attempting to talk to them will result in an error mentioning `ERR x509: certificate signed by unknown authority`. You can fix this by installing that self-signed certificate into the AES container following the standard procedure for Alpine Linux 3.8: Copy the certificate to `/usr/local/share/ca-certificates/` and then run `update-ca-certificates`.  Note that the `aes` image sets `USER 1000`, but that `update-ca-certificates` needs to be run as root.
->>>>>>> 7def5fab
 
 ```Dockerfile
 FROM quay.io/datawire/aes:$version$
