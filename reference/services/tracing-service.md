--- conflicted
+++ resolved
@@ -40,13 +40,8 @@
 ### `zipkin` Driver Configurations
 
 - `collector_endpoint` gives the API endpoint of the Zipkin service where the spans will be sent. The default value is `/api/v1/spans`
-<<<<<<< HEAD
-- `trace_id_128bit` whether a 128bit trace id will be used when creating a new trace instance. Defaults to `true`. Setting to `false` will result in a 64 bit trace id being used.
-- `shared_span_context` whether client and server spans will share the same span id. The default value is `true`.
-=======
 - `trace_id_128bit` whether a 128-bit `trace id` will be used when creating a new trace instance. Defaults to `true`. Setting to `false` will result in a 64-bit trace id being used.
 - `shared_span_context` whether client and server spans will share the same `span id`. The default value is `true`.
->>>>>>> 0e3b5dbc
 
 ### `datadog` Driver Configurations
 
