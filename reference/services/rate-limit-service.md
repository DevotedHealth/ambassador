# Rate Limiting with the RateLimitService

Rate limiting is a powerful technique to improve the [availability and resilience of your services](https://blog.getambassador.io/rate-limiting-a-useful-tool-with-distributed-systems-6be2b1a4f5f4). In Ambassador Edge Stack, each request can have one or more *labels*. These labels are exposed to a third party service via a gRPC API. The third party service can then rate limit requests based on the request labels.

## Request labels

Ambassador Edge Stack lets users add one or more labels to a given request. These labels are added as part of a `Mapping` object. For example:

<<<<<<< HEAD
```yaml
---
apiVersion: getambassador.io/v1
kind:  Mapping
metadata:
  name:  catalog
spec:
  prefix: /catalog/
  service: catalog
  request_labels:
    - service: catalog
=======
```
apiVersion: getambassador.io/v2
kind: Mapping
name: catalog
prefix: /catalog/
service: catalog
request_labels:
  - service: catalog
>>>>>>> 3fcf7464
```

For more information on request labels, see the [Rate Limit reference](/reference/rate-limits).

## Domains

In Ambassador Edge Stack, each engineer (or team) can be assigned its own *domain*. A domain is a separate namespace for labels. By creating individual domains, each team can assign their own labels to a given request, and independently set the rate limits based on their own labels.

## Default labels

Ambassador Edge Stack allows setting a default label on every request. A default label is set on the `ambassador Module`. For example:

```yaml
---
<<<<<<< HEAD
apiVersion: getambassador.io/v1
kind:  Module
metadata:
  name:  ambassador
spec:
  config:
    default_label_domain: ambassador
    default_labels:
      ambassador:
        defaults:
        - remote_address
=======
apiVersion: getambassador.io/v2
kind: Module
name: ambassador
config:
  default_label_domain: ambassador
  default_labels:
    ambassador:
      defaults:
      - remote_address
>>>>>>> 3fcf7464
```

## External Rate Limit Service

In order for Ambassador Edge Stack to rate limit, you need to implement a gRPC service that supports the Envoy [ratelimit.proto](https://github.com/datawire/ambassador/blob/master/ambassador/common/ratelimit/ratelimit.proto) interface. If you do not have the time or resources to implement your own rate limit service, [Ambassador Edge Stack](/pro) integrates a high performance, rate limiting service.

Ambassador Edge Stack generates a gRPC request to the external rate limit service and provides a list of labels on which the rate limit service can base its decision to accept or reject the request:

```
[
  {"source_cluster", "<local service cluster>"},
  {"destination_cluster", "<routed target cluster>"},
  {"remote_address", "<trusted address from x-forwarded-for>"},
  {"generic_key", "<descriptor_value>"},
  {"<some_request_header>", "<header_value_queried_from_header>"}
]
```

If Ambassador Edge Stack cannot contact the rate limit service, it will allow the request to be processed as if there were no rate limit service configuration.

It is the external rate limit service's responsibility to determine whether rate limiting should take place, depending on custom business logic. The rate limit service must simply respond to the request with an `OK` or `OVER_LIMIT` code:

* If Envoy receives an `OK` response from the rate limit service, then Ambassador Edge Stack allows the client request to resume being processed by the normal Ambassador Envoy flow.
* If Ambassador Edge Stack receives an `OVER_LIMIT` response, then Ambassador will return an HTTP 429 response to the client and will end the transaction flow, preventing the request from reaching the backing service.

The headers injected by the [AuthService](/reference/services/auth-service) can also be passed to the rate limit service since the `AuthService` is invoked before the `RateLimitService`.

## Configuring the Rate Limit Service

A `RateLimitService` manifest configures Ambassador Edge Stack to use an external service to check and enforce rate limits for incoming requests:

```yaml
---
<<<<<<< HEAD
apiVersion: getambassador.io/v1
kind:  RateLimitService
metadata:
  name:  ratelimit
spec:
  service: "example-rate-limit:5000"
=======
apiVersion: getambassador.io/v2
kind: RateLimitService
name: ratelimit
service: "example-rate-limit:5000"
>>>>>>> 3fcf7464
```

- `service` gives the URL of the rate limit service.

You may only use a single `RateLimitService` manifest.

## Rate Limit Service and TLS

You can tell Ambassador Edge Stack to use TLS to talk to your service by using a `RateLimitService` with an `https://` prefix. However, you may also provide a `tls` attribute: if `tls` is present and `true`, Ambassador Edge Stack will originate TLS even if the `service` does not have the `https://` prefix.

If `tls` is present with a value that is not `true`, the value is assumed to be the name of a defined TLS context, which will determine the certificate presented to the upstream service.

## Example

The [Ambassador Edge Stack Rate Limiting Tutorial](/user-guide/rate-limiting-tutorial) has a simple rate limiting example. For a more advanced example, read the [advanced rate limiting tutorial](/user-guide/advanced-rate-limiting) with Ambassador Edge Stack tutorial.

## Further reading

* [Rate limiting: a useful tool with distributed systems](https://blog.getambassador.io/rate-limiting-a-useful-tool-with-distributed-systems-6be2b1a4f5f4)
* [Rate limiting for API Gateways](https://blog.getambassador.io/rate-limiting-for-api-gateways-892310a2da02)
* [Implementing a Java Rate Limiting Service for Ambassador Edge Stack](https://blog.getambassador.io/implementing-a-java-rate-limiting-service-for-the-ambassador-api-gateway-e09d542455da)
* [Designing a Rate Limit Service for Ambassador Edge Stack](https://blog.getambassador.io/designing-a-rate-limiting-service-for-ambassador-f460e9fabedb)<|MERGE_RESOLUTION|>--- conflicted
+++ resolved
@@ -6,10 +6,9 @@
 
 Ambassador Edge Stack lets users add one or more labels to a given request. These labels are added as part of a `Mapping` object. For example:
 
-<<<<<<< HEAD
 ```yaml
 ---
-apiVersion: getambassador.io/v1
+apiVersion: getambassador.io/v2
 kind:  Mapping
 metadata:
   name:  catalog
@@ -18,16 +17,6 @@
   service: catalog
   request_labels:
     - service: catalog
-=======
-```
-apiVersion: getambassador.io/v2
-kind: Mapping
-name: catalog
-prefix: /catalog/
-service: catalog
-request_labels:
-  - service: catalog
->>>>>>> 3fcf7464
 ```
 
 For more information on request labels, see the [Rate Limit reference](/reference/rate-limits).
@@ -42,8 +31,7 @@
 
 ```yaml
 ---
-<<<<<<< HEAD
-apiVersion: getambassador.io/v1
+apiVersion: getambassador.io/v2
 kind:  Module
 metadata:
   name:  ambassador
@@ -54,17 +42,6 @@
       ambassador:
         defaults:
         - remote_address
-=======
-apiVersion: getambassador.io/v2
-kind: Module
-name: ambassador
-config:
-  default_label_domain: ambassador
-  default_labels:
-    ambassador:
-      defaults:
-      - remote_address
->>>>>>> 3fcf7464
 ```
 
 ## External Rate Limit Service
@@ -98,19 +75,12 @@
 
 ```yaml
 ---
-<<<<<<< HEAD
-apiVersion: getambassador.io/v1
+apiVersion: getambassador.io/v2
 kind:  RateLimitService
 metadata:
   name:  ratelimit
 spec:
   service: "example-rate-limit:5000"
-=======
-apiVersion: getambassador.io/v2
-kind: RateLimitService
-name: ratelimit
-service: "example-rate-limit:5000"
->>>>>>> 3fcf7464
 ```
 
 - `service` gives the URL of the rate limit service.
