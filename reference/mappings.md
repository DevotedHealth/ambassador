--- conflicted
+++ resolved
@@ -129,11 +129,7 @@
 
 ```yaml
 ---
-<<<<<<< HEAD
-apiVersion: getambassador.io/v1
-=======
-apiVersion: getambassador.io/v2
->>>>>>> 3fcf7464
+apiVersion: getambassador.io/v2
 kind:  Mapping
 metadata:
   name:  backend-https
@@ -149,8 +145,7 @@
 
 ```yaml
 ---
-<<<<<<< HEAD
-apiVersion: getambassador.io/v1
+apiVersion: getambassador.io/v2
 kind:  Mapping
 metadata:
   name:  cqrs-get
@@ -159,7 +154,7 @@
   method: GET
   service: getcqrs
 ---
-apiVersion: getambassador.io/v1
+apiVersion: getambassador.io/v2
 kind:  Mapping
 metadata:
   name:  cqrs-put
@@ -167,21 +162,6 @@
   prefix: /cqrs/
   method: PUT
   service: putcqrs
-=======
-apiVersion: getambassador.io/v2
-kind: Mapping
-name: cqrs_get_mapping
-prefix: /cqrs/
-method: GET
-service: getcqrs
----
-apiVersion: getambassador.io/v2
-kind: Mapping
-name: cqrs_put_mapping
-prefix: /cqrs/
-method: PUT
-service: putcqrs
->>>>>>> 3fcf7464
 ```
 
 ## Resources
@@ -256,21 +236,13 @@
 
 ```yaml
 ---
-<<<<<<< HEAD
-apiVersion: getambassador.io/v1
+apiVersion: getambassador.io/v2
 kind:  Mapping
 metadata:
   name:  catch-all
 spec:
   prefix: /
   service: https://www.getambassador.io
-=======
-apiVersion: getambassador.io/v2
-kind: Mapping
-name: catch-all
-prefix: /
-service: https://www.getambassador.io
->>>>>>> 3fcf7464
 ```
 
 ###  <a name="precedence"></a> Using `precedence`
