# Install with Bare Metal

<<<<<<< HEAD
In cloud environments, provisioning a readily available network load balancer with Ambassador is the best option for handling ingress into your Kubernetes cluster. When running Kubernetes on a bare metal setup, where network load balancers are not available by default, we need to consider different options for exposing Ambassador. 
=======
In cloud environments, provisioning a readily available network load balancer with Ambassador is the best option for handling ingress into your Kubernetes cluster. When running Kubernetes on a bare-metal setup, where network load balancers are not available by default, we need to consider different options for exposing Ambassador.
>>>>>>> 0e3b5dbc

## Exposing Ambassador via NodePort

The simplest way to expose an application in Kubernetes is via a `NodePort` service. In this configuration, we create the [Ambassador service](../getting-started#2-defining-the-ambassador-service) and identify `type: NodePort` instead of `LoadBalancer`. Kubernetes will then create a service and assign that service a port to be exposed externally and direct traffic to Ambassador via the defined `port`.

```yaml
---
apiVersion: v1
kind: Service
metadata:
  name: ambassador
spec:
  type: NodePort
  ports:
  - name: http
    port: 8088
    targetPort: 8080
    nodePort: 30036  # Optional: Define the port you would like exposed
    protocol: TCP
  selector:
    service: ambassador
```

Using a `NodePort` leaves Ambassador isolated from the host network, allowing the Kubernetes service to handle routing to Ambassador pods. You can drop-in this YAML to replace the `LoadBalancer` service in the [YAML installation guide](../getting-started) and use `http://<External-Node-IP>:<NodePort>/` as the host for requests.

## Exposing Ambassador via Host Network

<<<<<<< HEAD
When running Ambassador on a bare metal install of Kubernetes, you have the option to configure Ambassador pods to use the network of the host they are running on. This method allows you to bind Ambassador directly to port 80 or 443 so you won't need to identify the port in requests. 
=======
When running Ambassador on a bare-metal install of Kubernetes, you have the option to configure Ambassador pods to use the network of the host they are running on. This method allows you to bind Ambassador directly to port 80 or 443 so you won't need to identify the port in requests.
>>>>>>> 0e3b5dbc

i.e `http://<External-Node-IP>:<NodePort>/` becomes `http://<External-Node-IP>/`

This can be configured by setting `hostNetwork: true` in the Ambassador deployment. `dnsPolicy: ClusterFirstWithHostNet` will also need to set to tell Ambassador to use *KubeDNS* when attempting to resolve mappings.

```diff
---
apiVersion: apps/v1
kind: Deployment
metadata:
  name: ambassador
spec:
  replicas: 1
  selector:
    matchLabels:
      service: ambassador
  template:
    metadata:
      annotations:
        sidecar.istio.io/inject: "false"
      labels:
        service: ambassador
    spec:
+     hostNetwork: true
+     dnsPolicy: ClusterFirstWithHostNet
      serviceAccountName: ambassador
      containers:
      - name: ambassador
        image: quay.io/datawire/ambassador:$version$
        resources:
          limits:
            cpu: 1
            memory: 400Mi
          requests:
            cpu: 200m
            memory: 100Mi
        env:
        - name: AMBASSADOR_NAMESPACE
          valueFrom:
            fieldRef:
              fieldPath: metadata.namespace          
        livenessProbe:
          httpGet:
            path: /ambassador/v0/check_alive
            port: 8877
          initialDelaySeconds: 30
          periodSeconds: 3
        readinessProbe:
          httpGet:
            path: /ambassador/v0/check_ready
            port: 8877
          initialDelaySeconds: 30
          periodSeconds: 3
      restartPolicy: Always
```

This configuration does not require a defined Ambassador service, so you can remove that service if you have defined one.

**Note:** Before configuring Ambassador with this method, consider some of the functionality that is lost by bypassing the Kubernetes service including only having one Ambassador able to bind to port 8080 or 8443 per node and losing any load balancing that is typically performed by Kubernetes services.

Join our [Slack channel](https://d6e.co/slack) to ask any questions you have regarding running Ambassador on a bare metal installation.<|MERGE_RESOLUTION|>--- conflicted
+++ resolved
@@ -1,10 +1,6 @@
 # Install with Bare Metal
 
-<<<<<<< HEAD
 In cloud environments, provisioning a readily available network load balancer with Ambassador is the best option for handling ingress into your Kubernetes cluster. When running Kubernetes on a bare metal setup, where network load balancers are not available by default, we need to consider different options for exposing Ambassador. 
-=======
-In cloud environments, provisioning a readily available network load balancer with Ambassador is the best option for handling ingress into your Kubernetes cluster. When running Kubernetes on a bare-metal setup, where network load balancers are not available by default, we need to consider different options for exposing Ambassador.
->>>>>>> 0e3b5dbc
 
 ## Exposing Ambassador via NodePort
 
@@ -32,11 +28,7 @@
 
 ## Exposing Ambassador via Host Network
 
-<<<<<<< HEAD
 When running Ambassador on a bare metal install of Kubernetes, you have the option to configure Ambassador pods to use the network of the host they are running on. This method allows you to bind Ambassador directly to port 80 or 443 so you won't need to identify the port in requests. 
-=======
-When running Ambassador on a bare-metal install of Kubernetes, you have the option to configure Ambassador pods to use the network of the host they are running on. This method allows you to bind Ambassador directly to port 80 or 443 so you won't need to identify the port in requests.
->>>>>>> 0e3b5dbc
 
 i.e `http://<External-Node-IP>:<NodePort>/` becomes `http://<External-Node-IP>/`
 
